'''
Sqlite3 database functions
The application uses a local Sqlite3 database to store game names and game cover art

The local database file has been split into 4 separate files in the repo
This is due to the 100MB file size limit in GitHub
The application will merge the split database files into a single file when it is launched
'''

from sys import argv
from os import remove
from os.path import exists, join, abspath, dirname
from sqlite3 import connect, Error
<<<<<<< HEAD
=======
from filesplit.merge import Merge
from pathlib2 import Path
>>>>>>> 8baea403

DATABASE_PATH = join(Path(abspath(dirname(argv[0]))), 'data')
DATABASE_FILE = 'psio_assist.db'
DATABASE_MANIFEST_FILE = 'fs_manifest.csv'
DATABASE_FULL_PATH = join(DATABASE_PATH, DATABASE_FILE)


<<<<<<< HEAD
# *****************************************************************************************************************
# Function that ensures the database file exists and has been merged
def ensure_database_exists():
    if not exists(DATABASE_FULL_PATH):
        if _database_splits_exist():
            _merge_database()
            if not exists(DATABASE_FULL_PATH):
                print('Unable to merge database file!')
                exit()
        else:
            print('Database split-files not found!')
            exit()
# *****************************************************************************************************************


# *****************************************************************************************************************
def select(select_query):
    rows = []
    try:
        conn = _create_connection(DATABASE_FULL_PATH)
        cursor = conn.cursor()
        cursor.execute(select_query)
        rows = cursor.fetchall()
        cursor.close()
    except Error as error:
        pass
    finally:
        if conn:
            conn.close()

    return rows
# *****************************************************************************************************************


# *****************************************************************************************************************
def _create_connection(db_file):
    conn = None
    try:
        conn = connect(db_file)
        return conn
    except Error as error:
        print(error)

    return conn
# *****************************************************************************************************************


# **********************************************************************************************************************
def extract_game_cover_blob(row_id, image_out_path):
    try:
        conn = _create_connection(DATABASE_FULL_PATH)
        cursor = conn.cursor()

        with open(image_out_path, 'wb') as output_file:
            cursor.execute(f'SELECT psio FROM covers WHERE id = {row_id};')
            ablob = cursor.fetchone()
            output_file.write(ablob[0])

        cursor.close()
    except Error as error:
        print(error)
        pass
    finally:
        if conn:
            conn.close()
# **********************************************************************************************************************
=======
# ************************************************************************************
def _database_splits_exist():
    """Checks if each of the database split-files exist"""
    for i in range(1,5):
        if not exists(join(DATABASE_PATH, f'psio_assist_{i}.db')):
            return False
    if not exists(join(DATABASE_PATH, 'fs_manifest.csv')):
        return False
    return True
# ************************************************************************************

>>>>>>> 8baea403

# ************************************************************************************
def _merge_database():
    """Merge the split database files into a single file"""
    Merge(DATABASE_PATH, DATABASE_PATH, DATABASE_FILE)

<<<<<<< HEAD
# *****************************************************************************************************************
# Function that checks if each of the database split-files exist
def _database_splits_exist():
    for i in range(1, 5):
        if not exists(join(DATABASE_PATH, f'psio_assist_{i}.db')):
            return False
    if not exists(join(DATABASE_PATH, 'fs_manifest.csv')):
        return False
    return True
# *****************************************************************************************************************
=======
    _delete_database_splits()
# ************************************************************************************
>>>>>>> 8baea403


# ************************************************************************************
def _delete_database_splits():
<<<<<<< HEAD
    for i in range(1, 5):
=======
    """Delete the database split-files"""
    for i in range(1,5):
>>>>>>> 8baea403
        if exists(join(DATABASE_PATH, f'psio_assist_{i}.db')):
            remove(join(DATABASE_PATH, f'psio_assist_{i}.db'))
    if exists(join(DATABASE_PATH, DATABASE_MANIFEST_FILE)):
        remove(join(DATABASE_PATH, DATABASE_MANIFEST_FILE))
<<<<<<< HEAD
# *****************************************************************************************************************


# *****************************************************************************************************************
# Function that merges the split database files manually
def _merge_database():
    # Open the output file (the merged database)
    with open(DATABASE_FULL_PATH, 'wb') as output_file:
        for i in range(1, 5):
            input_file_path = join(DATABASE_PATH, f'psio_assist_{i}.db')
            if exists(input_file_path):
                with open(input_file_path, 'rb') as input_file:
                    output_file.write(input_file.read())  # Append the content of each part

    _delete_database_splits()
# *****************************************************************************************************************


=======
# ************************************************************************************


# ************************************************************************************
def _create_connection(db_file):
    """Establish a connection with the local Sqlite3 database"""
    conn = None
    try:
        conn = connect(db_file)
        return conn
    except Error as error:
        print(error)

    return conn
# ************************************************************************************


# ************************************************************************************
def _extract_game_cover_blob(row_id, image_out_path: str):
    """Extract the game cover art data from the local database"""
    try:
        conn = _create_connection(DATABASE_FULL_PATH)
        cursor = conn.cursor()

        with open(image_out_path, 'wb') as output_file:
            cursor.execute(f'SELECT psio FROM covers WHERE id = {row_id};')
            image_blob = cursor.fetchone()
            output_file.write(image_blob[0])

        cursor.close()
    except Error:
        pass
    finally:
        if conn:
            conn.close()
# ************************************************************************************


# ************************************************************************************
def _extract_game_libcrypt_patch_blob(row_id, ppf_out_path: str):
    """Extract the game LibCrypt PPF patch data from the local database"""
    try:
        conn = _create_connection(DATABASE_FULL_PATH)
        cursor = conn.cursor()

        with open(ppf_out_path, 'wb') as output_file:
            cursor.execute(f'SELECT psio FROM libcrypt_patches WHERE id = {row_id};')
            patch_blob = cursor.fetchone()
            output_file.write(patch_blob[0])

        cursor.close()
    except Error:
        pass
    finally:
        if conn:
            conn.close()
# ************************************************************************************


# ************************************************************************************
def ensure_database_exists():
    """Ensures that the database file exists and has been merged into a single file"""
    if not exists(DATABASE_FULL_PATH):
        if _database_splits_exist():
            _merge_database()
            if not exists(DATABASE_FULL_PATH):
                print('Unable to merge database file!')
                exit()
        else:
            print('Database split-files not found!')
            exit()
# ************************************************************************************


# ************************************************************************************
def select(select_query: str):
    """Select data from the local database"""
    rows = []
    try:
        conn = _create_connection(DATABASE_FULL_PATH)
        cursor = conn.cursor()
        cursor.execute(select_query)
        rows = cursor.fetchall()
        cursor.close()
    except Error:
        pass
    finally:
        if conn:
            conn.close()

    return rows
# ************************************************************************************


# ************************************************************************************
def get_redump_name(game_id: str):
    """Get the game name using names from Redump and the PSX Data-Centre stored in a local database file"""
    response = select(f'''SELECT name FROM games WHERE game_id = "{game_id.replace('-','_')}";''')
    if response is not None and response != []:
        game_name = response[0][0]
        return game_name

    return ''
# ************************************************************************************


# ************************************************************************************
def get_disc_number(game_id: str):
    """Get the disc number from the local database"""
    response = select(f'''SELECT disc_number FROM games WHERE game_id = "{game_id.replace('-','_')}";''')
    return response[0][0] if response and response != [] else 0
# ************************************************************************************


# ************************************************************************************
def get_libcrypt_status(game_id: str):
    """Get the libcrypt status from local database"""
    response = select(f'''SELECT libcrypt FROM games WHERE game_id = "{game_id.replace('-','_')}";''')
    return response[0][0] if response and response != [] else 0
# ************************************************************************************


# ************************************************************************************
def libcrypt_patch_available(game_id: str) -> bool:
    """Check if there is a LibCrypt PPF patch available in the local database"""
    response = select(f'''SELECT id FROM libcrypt_patches WHERE game_id = "{game_id.replace('-','_')}";''')
    return True if response and response != [] else False
# ************************************************************************************


# ************************************************************************************
def copy_game_cover(output_path: str, game_id: str, game_name: str):
    """Copy the game front cover art if it is available in the local database"""
    response = select(f'''SELECT id FROM covers WHERE game_id = "{game_id.replace('-','_')}";''')
    if response and response != []:
        row_id = response[0][0]

        image_out_path = join(output_path, f'{game_name}.bmp')

        print(f"\nimage_out_path: {image_out_path}\n")

        _extract_game_cover_blob(row_id, image_out_path)
# ************************************************************************************


# ************************************************************************************
def copy_libcrypt_patch(output_path: str, game_id: str):
    """Copy the LibCrypt PPF patch file if it is available in the local database"""
    response = select(f'''SELECT id FROM libcrypt_patches WHERE game_id = "{game_id.replace('-','_')}";''')
    if response and response != []:
        row_id = response[0][0]
        ppf_out_path = join(output_path, f'{game_id}.ppf')
        _extract_game_libcrypt_patch_blob(row_id, ppf_out_path)
# ************************************************************************************

>>>>>>> 8baea403
<|MERGE_RESOLUTION|>--- conflicted
+++ resolved
@@ -1,316 +1,205 @@
-'''
-Sqlite3 database functions
-The application uses a local Sqlite3 database to store game names and game cover art
-
-The local database file has been split into 4 separate files in the repo
-This is due to the 100MB file size limit in GitHub
-The application will merge the split database files into a single file when it is launched
-'''
-
-from sys import argv
-from os import remove
-from os.path import exists, join, abspath, dirname
-from sqlite3 import connect, Error
-<<<<<<< HEAD
-=======
-from filesplit.merge import Merge
-from pathlib2 import Path
->>>>>>> 8baea403
-
-DATABASE_PATH = join(Path(abspath(dirname(argv[0]))), 'data')
-DATABASE_FILE = 'psio_assist.db'
-DATABASE_MANIFEST_FILE = 'fs_manifest.csv'
-DATABASE_FULL_PATH = join(DATABASE_PATH, DATABASE_FILE)
-
-
-<<<<<<< HEAD
-# *****************************************************************************************************************
-# Function that ensures the database file exists and has been merged
-def ensure_database_exists():
-    if not exists(DATABASE_FULL_PATH):
-        if _database_splits_exist():
-            _merge_database()
-            if not exists(DATABASE_FULL_PATH):
-                print('Unable to merge database file!')
-                exit()
-        else:
-            print('Database split-files not found!')
-            exit()
-# *****************************************************************************************************************
-
-
-# *****************************************************************************************************************
-def select(select_query):
-    rows = []
-    try:
-        conn = _create_connection(DATABASE_FULL_PATH)
-        cursor = conn.cursor()
-        cursor.execute(select_query)
-        rows = cursor.fetchall()
-        cursor.close()
-    except Error as error:
-        pass
-    finally:
-        if conn:
-            conn.close()
-
-    return rows
-# *****************************************************************************************************************
-
-
-# *****************************************************************************************************************
-def _create_connection(db_file):
-    conn = None
-    try:
-        conn = connect(db_file)
-        return conn
-    except Error as error:
-        print(error)
-
-    return conn
-# *****************************************************************************************************************
-
-
-# **********************************************************************************************************************
-def extract_game_cover_blob(row_id, image_out_path):
-    try:
-        conn = _create_connection(DATABASE_FULL_PATH)
-        cursor = conn.cursor()
-
-        with open(image_out_path, 'wb') as output_file:
-            cursor.execute(f'SELECT psio FROM covers WHERE id = {row_id};')
-            ablob = cursor.fetchone()
-            output_file.write(ablob[0])
-
-        cursor.close()
-    except Error as error:
-        print(error)
-        pass
-    finally:
-        if conn:
-            conn.close()
-# **********************************************************************************************************************
-=======
-# ************************************************************************************
-def _database_splits_exist():
-    """Checks if each of the database split-files exist"""
-    for i in range(1,5):
-        if not exists(join(DATABASE_PATH, f'psio_assist_{i}.db')):
-            return False
-    if not exists(join(DATABASE_PATH, 'fs_manifest.csv')):
-        return False
-    return True
-# ************************************************************************************
-
->>>>>>> 8baea403
-
-# ************************************************************************************
-def _merge_database():
-    """Merge the split database files into a single file"""
-    Merge(DATABASE_PATH, DATABASE_PATH, DATABASE_FILE)
-
-<<<<<<< HEAD
-# *****************************************************************************************************************
-# Function that checks if each of the database split-files exist
-def _database_splits_exist():
-    for i in range(1, 5):
-        if not exists(join(DATABASE_PATH, f'psio_assist_{i}.db')):
-            return False
-    if not exists(join(DATABASE_PATH, 'fs_manifest.csv')):
-        return False
-    return True
-# *****************************************************************************************************************
-=======
-    _delete_database_splits()
-# ************************************************************************************
->>>>>>> 8baea403
-
-
-# ************************************************************************************
-def _delete_database_splits():
-<<<<<<< HEAD
-    for i in range(1, 5):
-=======
-    """Delete the database split-files"""
-    for i in range(1,5):
->>>>>>> 8baea403
-        if exists(join(DATABASE_PATH, f'psio_assist_{i}.db')):
-            remove(join(DATABASE_PATH, f'psio_assist_{i}.db'))
-    if exists(join(DATABASE_PATH, DATABASE_MANIFEST_FILE)):
-        remove(join(DATABASE_PATH, DATABASE_MANIFEST_FILE))
-<<<<<<< HEAD
-# *****************************************************************************************************************
-
-
-# *****************************************************************************************************************
-# Function that merges the split database files manually
-def _merge_database():
-    # Open the output file (the merged database)
-    with open(DATABASE_FULL_PATH, 'wb') as output_file:
-        for i in range(1, 5):
-            input_file_path = join(DATABASE_PATH, f'psio_assist_{i}.db')
-            if exists(input_file_path):
-                with open(input_file_path, 'rb') as input_file:
-                    output_file.write(input_file.read())  # Append the content of each part
-
-    _delete_database_splits()
-# *****************************************************************************************************************
-
-
-=======
-# ************************************************************************************
-
-
-# ************************************************************************************
-def _create_connection(db_file):
-    """Establish a connection with the local Sqlite3 database"""
-    conn = None
-    try:
-        conn = connect(db_file)
-        return conn
-    except Error as error:
-        print(error)
-
-    return conn
-# ************************************************************************************
-
-
-# ************************************************************************************
-def _extract_game_cover_blob(row_id, image_out_path: str):
-    """Extract the game cover art data from the local database"""
-    try:
-        conn = _create_connection(DATABASE_FULL_PATH)
-        cursor = conn.cursor()
-
-        with open(image_out_path, 'wb') as output_file:
-            cursor.execute(f'SELECT psio FROM covers WHERE id = {row_id};')
-            image_blob = cursor.fetchone()
-            output_file.write(image_blob[0])
-
-        cursor.close()
-    except Error:
-        pass
-    finally:
-        if conn:
-            conn.close()
-# ************************************************************************************
-
-
-# ************************************************************************************
-def _extract_game_libcrypt_patch_blob(row_id, ppf_out_path: str):
-    """Extract the game LibCrypt PPF patch data from the local database"""
-    try:
-        conn = _create_connection(DATABASE_FULL_PATH)
-        cursor = conn.cursor()
-
-        with open(ppf_out_path, 'wb') as output_file:
-            cursor.execute(f'SELECT psio FROM libcrypt_patches WHERE id = {row_id};')
-            patch_blob = cursor.fetchone()
-            output_file.write(patch_blob[0])
-
-        cursor.close()
-    except Error:
-        pass
-    finally:
-        if conn:
-            conn.close()
-# ************************************************************************************
-
-
-# ************************************************************************************
-def ensure_database_exists():
-    """Ensures that the database file exists and has been merged into a single file"""
-    if not exists(DATABASE_FULL_PATH):
-        if _database_splits_exist():
-            _merge_database()
-            if not exists(DATABASE_FULL_PATH):
-                print('Unable to merge database file!')
-                exit()
-        else:
-            print('Database split-files not found!')
-            exit()
-# ************************************************************************************
-
-
-# ************************************************************************************
-def select(select_query: str):
-    """Select data from the local database"""
-    rows = []
-    try:
-        conn = _create_connection(DATABASE_FULL_PATH)
-        cursor = conn.cursor()
-        cursor.execute(select_query)
-        rows = cursor.fetchall()
-        cursor.close()
-    except Error:
-        pass
-    finally:
-        if conn:
-            conn.close()
-
-    return rows
-# ************************************************************************************
-
-
-# ************************************************************************************
-def get_redump_name(game_id: str):
-    """Get the game name using names from Redump and the PSX Data-Centre stored in a local database file"""
-    response = select(f'''SELECT name FROM games WHERE game_id = "{game_id.replace('-','_')}";''')
-    if response is not None and response != []:
-        game_name = response[0][0]
-        return game_name
-
-    return ''
-# ************************************************************************************
-
-
-# ************************************************************************************
-def get_disc_number(game_id: str):
-    """Get the disc number from the local database"""
-    response = select(f'''SELECT disc_number FROM games WHERE game_id = "{game_id.replace('-','_')}";''')
-    return response[0][0] if response and response != [] else 0
-# ************************************************************************************
-
-
-# ************************************************************************************
-def get_libcrypt_status(game_id: str):
-    """Get the libcrypt status from local database"""
-    response = select(f'''SELECT libcrypt FROM games WHERE game_id = "{game_id.replace('-','_')}";''')
-    return response[0][0] if response and response != [] else 0
-# ************************************************************************************
-
-
-# ************************************************************************************
-def libcrypt_patch_available(game_id: str) -> bool:
-    """Check if there is a LibCrypt PPF patch available in the local database"""
-    response = select(f'''SELECT id FROM libcrypt_patches WHERE game_id = "{game_id.replace('-','_')}";''')
-    return True if response and response != [] else False
-# ************************************************************************************
-
-
-# ************************************************************************************
-def copy_game_cover(output_path: str, game_id: str, game_name: str):
-    """Copy the game front cover art if it is available in the local database"""
-    response = select(f'''SELECT id FROM covers WHERE game_id = "{game_id.replace('-','_')}";''')
-    if response and response != []:
-        row_id = response[0][0]
-
-        image_out_path = join(output_path, f'{game_name}.bmp')
-
-        print(f"\nimage_out_path: {image_out_path}\n")
-
-        _extract_game_cover_blob(row_id, image_out_path)
-# ************************************************************************************
-
-
-# ************************************************************************************
-def copy_libcrypt_patch(output_path: str, game_id: str):
-    """Copy the LibCrypt PPF patch file if it is available in the local database"""
-    response = select(f'''SELECT id FROM libcrypt_patches WHERE game_id = "{game_id.replace('-','_')}";''')
-    if response and response != []:
-        row_id = response[0][0]
-        ppf_out_path = join(output_path, f'{game_id}.ppf')
-        _extract_game_libcrypt_patch_blob(row_id, ppf_out_path)
-# ************************************************************************************
-
->>>>>>> 8baea403
+'''
+Sqlite3 database functions
+The application uses a local Sqlite3 database to store game names and game cover art
+
+The local database file has been split into 4 separate files in the repo
+This is due to the 100MB file size limit in GitHub
+The application will merge the split database files into a single file when it is launched
+'''
+
+from sys import argv
+from os import remove
+from os.path import exists, join, abspath, dirname
+from sqlite3 import connect, Error
+from filesplit.merge import Merge
+from pathlib2 import Path
+
+DATABASE_PATH = join(Path(abspath(dirname(argv[0]))), 'data')
+DATABASE_FILE = 'psio_assist.db'
+DATABASE_MANIFEST_FILE = 'fs_manifest.csv'
+DATABASE_FULL_PATH = join(DATABASE_PATH, DATABASE_FILE)
+
+
+# ************************************************************************************
+def _database_splits_exist():
+    """Checks if each of the database split-files exist"""
+    for i in range(1,5):
+        if not exists(join(DATABASE_PATH, f'psio_assist_{i}.db')):
+            return False
+    if not exists(join(DATABASE_PATH, 'fs_manifest.csv')):
+        return False
+    return True
+# ************************************************************************************
+
+
+# ************************************************************************************
+def _merge_database():
+    """Merge the split database files into a single file"""
+    Merge(DATABASE_PATH, DATABASE_PATH, DATABASE_FILE)
+
+    _delete_database_splits()
+# ************************************************************************************
+
+
+# ************************************************************************************
+def _delete_database_splits():
+    """Delete the database split-files"""
+    for i in range(1,5):
+        if exists(join(DATABASE_PATH, f'psio_assist_{i}.db')):
+            remove(join(DATABASE_PATH, f'psio_assist_{i}.db'))
+    if exists(join(DATABASE_PATH, DATABASE_MANIFEST_FILE)):
+        remove(join(DATABASE_PATH, DATABASE_MANIFEST_FILE))
+# ************************************************************************************
+
+
+# ************************************************************************************
+def _create_connection(db_file):
+    """Establish a connection with the local Sqlite3 database"""
+    conn = None
+    try:
+        conn = connect(db_file)
+        return conn
+    except Error as error:
+        print(error)
+
+    return conn
+# ************************************************************************************
+
+
+# ************************************************************************************
+def _extract_game_cover_blob(row_id, image_out_path: str):
+    """Extract the game cover art data from the local database"""
+    try:
+        conn = _create_connection(DATABASE_FULL_PATH)
+        cursor = conn.cursor()
+
+        with open(image_out_path, 'wb') as output_file:
+            cursor.execute(f'SELECT psio FROM covers WHERE id = {row_id};')
+            image_blob = cursor.fetchone()
+            output_file.write(image_blob[0])
+
+        cursor.close()
+    except Error:
+        pass
+    finally:
+        if conn:
+            conn.close()
+# ************************************************************************************
+
+
+# ************************************************************************************
+def _extract_game_libcrypt_patch_blob(row_id, ppf_out_path: str):
+    """Extract the game LibCrypt PPF patch data from the local database"""
+    try:
+        conn = _create_connection(DATABASE_FULL_PATH)
+        cursor = conn.cursor()
+
+        with open(ppf_out_path, 'wb') as output_file:
+            cursor.execute(f'SELECT psio FROM libcrypt_patches WHERE id = {row_id};')
+            patch_blob = cursor.fetchone()
+            output_file.write(patch_blob[0])
+
+        cursor.close()
+    except Error:
+        pass
+    finally:
+        if conn:
+            conn.close()
+# ************************************************************************************
+
+
+# ************************************************************************************
+def ensure_database_exists():
+    """Ensures that the database file exists and has been merged into a single file"""
+    if not exists(DATABASE_FULL_PATH):
+        if _database_splits_exist():
+            _merge_database()
+            if not exists(DATABASE_FULL_PATH):
+                print('Unable to merge database file!')
+                exit()
+        else:
+            print('Database split-files not found!')
+            exit()
+# ************************************************************************************
+
+
+# ************************************************************************************
+def select(select_query: str):
+    """Select data from the local database"""
+    rows = []
+    try:
+        conn = _create_connection(DATABASE_FULL_PATH)
+        cursor = conn.cursor()
+        cursor.execute(select_query)
+        rows = cursor.fetchall()
+        cursor.close()
+    except Error:
+        pass
+    finally:
+        if conn:
+            conn.close()
+
+    return rows
+# ************************************************************************************
+
+
+# ************************************************************************************
+def get_redump_name(game_id: str):
+    """Get the game name using names from Redump and the PSX Data-Centre stored in a local database file"""
+    response = select(f'''SELECT name FROM games WHERE game_id = "{game_id.replace('-','_')}";''')
+    if response is not None and response != []:
+        game_name = response[0][0]
+        return game_name
+
+    return ''
+# ************************************************************************************
+
+
+# ************************************************************************************
+def get_disc_number(game_id: str):
+    """Get the disc number from the local database"""
+    response = select(f'''SELECT disc_number FROM games WHERE game_id = "{game_id.replace('-','_')}";''')
+    return response[0][0] if response and response != [] else 0
+# ************************************************************************************
+
+
+# ************************************************************************************
+def get_libcrypt_status(game_id: str):
+    """Get the libcrypt status from local database"""
+    response = select(f'''SELECT libcrypt FROM games WHERE game_id = "{game_id.replace('-','_')}";''')
+    return response[0][0] if response and response != [] else 0
+# ************************************************************************************
+
+
+# ************************************************************************************
+def libcrypt_patch_available(game_id: str) -> bool:
+    """Check if there is a LibCrypt PPF patch available in the local database"""
+    response = select(f'''SELECT id FROM libcrypt_patches WHERE game_id = "{game_id.replace('-','_')}";''')
+    return True if response and response != [] else False
+# ************************************************************************************
+
+
+# ************************************************************************************
+def copy_game_cover(output_path: str, game_id: str, game_name: str):
+    """Copy the game front cover art if it is available in the local database"""
+    response = select(f'''SELECT id FROM covers WHERE game_id = "{game_id.replace('-','_')}";''')
+    if response and response != []:
+        row_id = response[0][0]
+
+        image_out_path = join(output_path, f'{game_name}.bmp')
+
+        print(f"\nimage_out_path: {image_out_path}\n")
+
+        _extract_game_cover_blob(row_id, image_out_path)
+# ************************************************************************************
+
+
+# ************************************************************************************
+def copy_libcrypt_patch(output_path: str, game_id: str):
+    """Copy the LibCrypt PPF patch file if it is available in the local database"""
+    response = select(f'''SELECT id FROM libcrypt_patches WHERE game_id = "{game_id.replace('-','_')}";''')
+    if response and response != []:
+        row_id = response[0][0]
+        ppf_out_path = join(output_path, f'{game_id}.ppf')
+        _extract_game_libcrypt_patch_blob(row_id, ppf_out_path)
+# ************************************************************************************