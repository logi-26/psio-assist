--- conflicted
+++ resolved
@@ -1,1829 +1,1167 @@
-#!/usr/bin/env python3
-#
-#  psio-assist
-#
-#  This is an open-source application for preparing PlayStation games for use with a PSIO device
-#
-#  Features:
-#  * Runs in batch mode, processing all of the games that have been selected
-#  * Merge any games that have multiple bin files into a single bin file
-#  * Update the cue sheet file to only contain a single bin file
-#  * Detect games that use CCDA audio and generate a cu2 file
-#  * Fix any game names that are too long or contain invalid characters
-#  * Add a bmp image file for each game in the correct resolution for the PSIO menu
-#  * Detect multi-disc games and organise them into a single directory and generate a multi-disc lst file
-#  * Patch LibCrypt games
-#
-#  Optional:
-#  Rename all games using the game names from the PlayStation Redump project
-#
-#  Usage:
-#  Place your PlayStation games into sub-directories that each contains the bin/cue files for the game
-#  Point the application at the folder root directory and it will detect the games in the sub-directories
-#
-#  For best performance, process your games on a computers HDD/SSD and then transfer to SD afterwards
-#  Read/write speeds to and SD card are a lot slower and it can take a long time if you have lots of multi-bin games
-#
-#
-#  Copyright (C) 2021 LoGi26
-#
-#  This program is free software; you can redistribute it and/or modify
-#  it under the terms of the GNU General Public License as published by
-#  the Free Software Foundation; either version 2 of the License, or
-#  (at your option) any later version.
-#
-#  This program is distributed in the hope that it will be useful,
-#  but WITHOUT ANY WARRANTY; without even the implied warranty of
-#  MERCHANTABILITY or FITNESS FOR A PARTICULAR PURPOSE.  See the
-#  GNU General Public License for more details.
-#
-#  You should have received a copy of the GNU General Public License along
-#  with this program; if not, write to the Free Software Foundation, Inc.,
-#  51 Franklin Street, Fifth Floor, Boston, MA 02110-1301 USA.
-
-# System imports
-from sys import argv
-from os import listdir, scandir, mkdir, remove
-from os.path import exists, join, dirname, basename, splitext, abspath, isfile
-from time import sleep
-from json import load, dumps
-from typing import Union
-from argparse import ArgumentParser
-from re import search, sub, IGNORECASE
-from shutil import copyfile, move, rmtree
-from tkinter import Menu, filedialog, StringVar, BooleanVar, TclError
-from ttkbootstrap import Window, Floodgauge, Treeview, Style, Scrollbar, Labelframe, Label, Button, Checkbutton, NO, CENTER, VERTICAL
-from ttkbootstrap.dialogs import MessageDialog
-from ttkbootstrap.constants import DISABLED
-from pathlib2 import Path
-
-# Local imports
-from game_files import Game, Cuesheet, Binfile
-from binmerge import set_binmerge_error_log_path, start_bin_merge, read_cue_file
-from cue2cu2 import set_cu2_error_log_path, start_cue2cu2
-from ppf_patcher import set_ppf_debug_mode, open_files_for_patching, ppf_version, apply_ppf1_patch, apply_ppf2_patch, apply_ppf3_patch
-from db import ensure_database_exists, get_redump_name, get_disc_number, get_libcrypt_status, libcrypt_patch_available, copy_game_cover, copy_libcrypt_patch
-
-
-class PSIOGameAssistant:
-    REGION_CODES = ['DTLS_', 'SCES_', 'SLES_', 'SLED_', 'SCED_', 'SCUS_',
-                    'SLUS_', 'SLPS_', 'SCAJ_', 'SLKA_', 'SLPM_', 'SCPS_',
-                    'SCPM_', 'PCPX_', 'PAPX_', 'PTPX_', 'LSP0_', 'LSP1_',
-                    'LSP2_', 'LSP9_', 'SIPS_', 'ESPM_', 'SCZS_', 'SPUS_',
-                    'PBPX_', 'LSP_']
-
-    CURRENT_REVISION = 0.3
-    PROGRESS_STATUS = 'Status:'
-    MAX_GAME_NAME_LENGTH = 56
-    INVALID_FILENAME_CHARS = r'[.\\/:*?"<>|]'
-    MAX_REDUMP_NAME_LENGTH = 47
-    MAX_LINES_TO_CHECK = 300
-    GAME_ID_LENGTH = 11
-
-    def __init__(self, args=None):
-        """Initialise the PSIO Game Assistant application"""
-
-        self.game_list = []
-        self.script_root_dir = Path(abspath(dirname(argv[0])))
-        self.covers_path = join(dirname(self.script_root_dir), 'covers')
-        self.error_log_file = join(dirname(self.script_root_dir), 'errors.txt')
-        self.config_file_path = join(self.script_root_dir, 'config')
-
-        # Set the error log paths for the Bin-Merge and CUE2CU2 processes
-        set_cu2_error_log_path(self.error_log_file)
-        set_binmerge_error_log_path(self.error_log_file)
-
-<<<<<<< HEAD
-REGION_CODES = ['DTLS_', 'SCES_', 'SLES_', 'SLED_', 'SCED_', 'SCUS_', 'SLUS_', 'SLPS_', 'SCAJ_', 'SLKA_', 'SLPM_', 'SCPS_', 'SCPM_', 'PCPX_', 'PAPX_', 'PTPX_', 'LSP0_', 'LSP1_', 'LSP2_', 'LSP9_', 'SIPS_', 'ESPM_', 'SCZS_', 'SPUS_', 'PBPX_', 'LSP_']
-CURRENT_REVISION = 0.9
-PROGRESS_STATUS = 'Status:'
-MAX_GAME_NAME_LENGTH = 56
-
-# Global variables
-game_list = []
-covers_path = None
-
-# *****************************************************************************************************************
-def _get_stored_theme():
-    try:
-        with open(CONFIG_FILE_PATH) as config_file:
-            data = load(config_file)
-            return data['theme']
-    except:
-        return 'darkly'  # default theme if config file doesn't exist
-# *****************************************************************************************************************
-
-# Create the main window
-window = ttk.Window(title=f'PSIO Game Assistant v{CURRENT_REVISION}', themename=_get_stored_theme(), size=[800,710])
-style = Style()
-
-# Configure style for progress bars to match button height
-style.configure(
-    "primary.Horizontal.TProgressbar",
-    thickness=28  # Ajustado para corresponder à altura dos botões
-)
-
-style.configure(
-    "primary.Horizontal.TFloodgauge",
-    thickness=28  # Ajustado para corresponder à altura dos botões
-)
-
-# Create Tkinter variables after window initialization
-src_path = StringVar(value='')
-merge_bin_files = BooleanVar(value=False)
-force_cu2 = BooleanVar(value=False)
-validate_game_name = BooleanVar(value=False)
-auto_rename = BooleanVar(value=False)
-add_cover_art = BooleanVar(value=False)
-create_multi_disc = BooleanVar(value=False)
-
-# Configure grid weight for main window
-window.grid_columnconfigure(0, weight=1)
-window.grid_rowconfigure(0, weight=0)  # Browse frame
-window.grid_rowconfigure(1, weight=1)  # Game list frame
-window.grid_rowconfigure(2, weight=0)  # Tools frame
-window.grid_rowconfigure(3, weight=0)  # Progress frame
-
-# Get the directory paths based on the scripts location
-script_root_dir = Path(abspath(dirname(argv[0])))
-covers_path = join(dirname(script_root_dir), 'covers')
-error_log_file = join(dirname(script_root_dir), 'errors.txt')
-=======
-        # Initialise variables
-        self.args = args
-        self.window = None
-        self.src_path = None
-        self.dest_path = None
-        self.redump_rename = None
-
-        # GUI elements
-        self.label_progress = None
-        self.progress_bar = None
-        self.button_start = None
-        self.treeview_game_list = None
-        self.label_src = None
-        self.cover_art_frame = None
-
-        # Set debug mode based on the parsed arguments
-        self.debug_mode = args.debug if args else False
-        set_ppf_debug_mode(self.debug_mode)
->>>>>>> 8baea403
-
-        self._debug_print(f'\nPSIO Game Assistant v{self.CURRENT_REVISION}')
-
-
-    # ************************************************************************************
-    def _debug_print(self, the_string: str):
-        """Print debug information to the console"""
-        if self.debug_mode:
-            print(the_string)
-    # ************************************************************************************
-
-<<<<<<< HEAD
-# *****************************************************************************************************************
-# Function that processes the games
-def _process_games():
-    total_games = len(game_list)
-    covers_not_found = 0
-    for index, game in enumerate(game_list):
-        game_id = game.id
-        if not game_id:
-            print(f"WARNING: Game ID is None for {game.cue_sheet.game_name}. Skipping this game.")
-            continue
-
-        game_name = game.cue_sheet.game_name
-
-        game_full_path = join(game.directory_path, game.directory_name)
-        cue_full_path = join(game_full_path, game.cue_sheet.file_name)
-
-        label_progress.configure(text=f'{PROGRESS_STATUS} In Progress - {game_name}')
-
-        print(f'GAME_ID: {game_id}')
-        print(f'GAME_NAME: {game_name}')
-        print(f'GAME_PATH: {game_full_path}')
-        print(f'CUE_PATH: {cue_full_path}')
-
-        if merge_bin_files.get() and len(game.cue_sheet.bin_files) > 1:
-            print('MERGING BIN FILES...')
-            label_progress.configure(text=f'{PROGRESS_STATUS} In Progress - Merging bin files - {game_name}')
-            _merge_bin_files(game, game_name, game_full_path, cue_full_path)
-            start_cue2cu2(cue_full_path, f'{game_name}.bin')
-
-        if force_cu2.get() and not game.cu2_present:
-            print('GENERATING CU2...')
-            label_progress.configure(text=f'{PROGRESS_STATUS} In Progress - Generating cu2 file - {game_name}')
-            start_cue2cu2(cue_full_path, f'{game_name}.bin')
-
-        if auto_rename.get():
-            print('RENAMING THE GAME FILES...')
-            label_progress.configure(text=f'{PROGRESS_STATUS} In Progress - Renaming - {game_name}')
-            try:
-                redump_game_name = _game_name_validator(_get_redump_name(game_id))
-                if redump_game_name:
-                    _rename_game(game_full_path, game_name, redump_game_name)
-            except Exception as e:
-                print(f"WARNING: Could not rename game {game_name}. Skipping this game. Error: {e}")
-
-        if validate_game_name.get() and not auto_rename.get():
-            if len(game_name) > MAX_GAME_NAME_LENGTH or '.' in game_name:
-                print('VALIDATING THE GAME NAME...')
-                label_progress.configure(text=f'{PROGRESS_STATUS} In Progress - Validating name - {game_name}')
-                new_game_name = _game_name_validator(game_name)
-                print(f'new_game_name: {new_game_name}')
-                if new_game_name != game_name:
-                    _rename_game(game_full_path, game_name, new_game_name)
-
-        if add_cover_art.get() and not game.cover_art_present:
-            try:
-                print('ADDING THE GAME COVER ART...')
-                label_progress.configure(text=f'{PROGRESS_STATUS} In Progress - Adding cover art - {game_name}')
-                _copy_game_cover(game_full_path, game_id, game_name)
-            except Exception as e:
-                print(f"WARNING: Could not add cover art for {game_name}. Skipping this game. Error: {e}")
-                covers_not_found += 1
-
-        # Update the progress bar
-        progress = int((index + 1) / total_games * 100)
-        _update_progress_bar(progress)
-=======
-
-    # ************************************************************************************
-    def process_games(self):
-        """Process the games in the game list"""
-
-        self._debug_print('\nPROCESSING GAMES...')
-
-        # Loop through all of the Game objects in the game list
-        for game in self.game_list:
-
-            # Display the game name in the progress label
-            game_name = game.get_cue_sheet().get_game_name()
-            self.label_progress.configure(text=f'{self.PROGRESS_STATUS} Processing - {game_name}')
-
-            self._debug_print('\n***********************************************************')
-            self._debug_print(f'GAME_ID: {game.get_id()}')
-            self._debug_print(f'GAME_NAME: {game_name}')
-
-            # Merge multi-bin files
-            self._merge_multi_bin_files(game)
-
-            # Generate CU2 file for games with CCDA audio
-            self._generate_cu2_file(game)
-
-            # Rename the game using the game name from the Redump project
-            self._rename_game_using_redump(game)
-
-            # Validate the game name
-            self._validate_game_name(game)
-
-            # Add the game cover art
-            self._add_game_cover_art(game)
-
-            # Apply LibCrypt PPF patch
-            self._apply_libcrypt_patch(game)
-
-            self._debug_print('***********************************************************\n')
-
-        # Generate multi-disc games after all of the other processes have been completed
-        self._generate_multidisc_files()
-
-        self.label_progress.configure(text=self.PROGRESS_STATUS)
-
-        # Update the game list in the GUI
-        self._display_game_list()
-
-        self._debug_print('Processing finished!\n')
-    # ************************************************************************************
-
-
-    # ************************************************************************************
-    def _merge_multi_bin_files(self, game: Game):
-        """Merge multi-bin files"""
-        game_name = game.get_cue_sheet().get_game_name()
-        game_full_path = join(game.get_directory_path(), game.get_directory_name())
-        cue_full_path = join(game_full_path, game.get_cue_sheet().get_file_name())
-
-        if len(game.get_cue_sheet().get_bin_files()) > 1:
-            self._debug_print('MERGING BIN FILES...')
-            self.label_progress.configure(text=f'{self.PROGRESS_STATUS} Merging bin files - {game_name}')
-            self._merge_bin_files(game)
-
-            bin_path = cue_full_path[:-4] + ".bin"
-            if exists(bin_path):
-                game.get_cue_sheet().set_bin_files([])
-                game.get_cue_sheet().add_bin_file(Binfile(f"{game_name}.bin", bin_path))
-    # ************************************************************************************
-
-
-    # ************************************************************************************
-    def _generate_cu2_file(self, game: Game):
-        """Generate CU2 file for games with CCDA audio"""
-        game_name = game.get_cue_sheet().get_game_name()
-        game_full_path = join(game.get_directory_path(), game.get_directory_name())
-        cue_full_path = join(game_full_path, game.get_cue_sheet().get_file_name())
-
-        if game.get_cu2_required() and not game.get_cu2_present():
-            self._debug_print('GENERATING CU2...')
-            self.label_progress.configure(text=f'{self.PROGRESS_STATUS} Generating cu2 file - {game_name}')
-            start_cue2cu2(cue_full_path, f'{game_name}.bin')
-
-            cu2_path = cue_full_path[:-4] + ".cu2"
-            if exists(cu2_path):
-                game.set_cu2_present(True)
-    # ************************************************************************************
->>>>>>> 8baea403
-
-    label_progress.configure(text=f'{PROGRESS_STATUS} Done')
-
-<<<<<<< HEAD
-
-# *****************************************************************************************************************
-
-
-# *****************************************************************************************************************
-# Function to merge multi-bin files
-def _merge_bin_files(game, game_name, game_full_path, cue_full_path):
-    # Create a temp directory to store the merged bin file
-    temp_game_dir = join(game_full_path, 'temp_dir')
-    if not exists(temp_game_dir):
-        try:
-            mkdir(temp_game_dir)
-        except OSError as error:
-            pass
-    if exists(temp_game_dir):
-        label_progress.configure(text=f'{PROGRESS_STATUS} Merging bin files')
-        start_bin_merge(cue_full_path, game_name, temp_game_dir)
-
-        # If the bin files have been merged and the new cue file has been generated
-        temp_bin_path = join(temp_game_dir, f'{game_name}.bin')
-        temp_cue_path = join(temp_game_dir, f'{game_name}.cue')
-        if exists(temp_bin_path) and exists(temp_cue_path):
-            # Delete the original cue_sheet and bin files
-            remove(cue_full_path)
-            for original_bin_file in game.cue_sheet.bin_files:
-                remove(join(game_full_path, original_bin_file.file_name))
-
-            # Move the newly merged bin_file and cue_sheet back into the game directory
-            move(temp_bin_path, join(game_full_path, f'{game_name}.bin'))
-            move(temp_cue_path, join(game_full_path, f'{game_name}.cue'))
-
-        rmtree(temp_game_dir)
-# *****************************************************************************************************************
-
-
-# *****************************************************************************************************************
-# Function to rename a game and all associated files
-def _rename_game(game_full_path, game_name, new_game_name):
-	original_bin_file = join(game_full_path, f'{game_name}.bin')
-	original_cue_file = join(game_full_path, f'{game_name}.cue')
-	original_cu2_file = join(game_full_path, f'{game_name}.cu2')
-
-	# Rename bin file
-	if exists(original_bin_file):
-		rename(original_bin_file, join(game_full_path, f'{new_game_name}.bin'))
-
-	# Rename cue file and edit the cue file contents to match
-	if exists(original_cue_file):
-		# Edit cue file content
-		cue_path = Path(original_cue_file)
-		cue_text = cue_path.read_text()
-		cue_text = cue_text.replace(game_name, new_game_name)
-		cue_path.write_text(cue_text)
-		rename(original_cue_file, join(game_full_path, f'{new_game_name}.cue'))
-
-	# Rename cu2 file
-	if exists(original_cu2_file):
-		rename(original_cu2_file, join(game_full_path, f'{new_game_name}.cu2'))
-
-	# Rename bmp file
-	if exists(join(game_full_path, f'{game_name}.bmp')):
-		rename(join(game_full_path, f'{game_name}.bmp'), join(game_full_path, f'{new_game_name}.bmp'))
-	if exists(join(game_full_path, f'{game_name}.BMP')):
-		rename(join(game_full_path, f'{game_name}.BMP'), join(game_full_path, f'{new_game_name}.BMP'))
-# *****************************************************************************************************************
-
-
-# *****************************************************************************************************************
-# Function to validate the game name (ensure it is not too long and does not contain periods)
-def _game_name_validator(game_name):
-    if '.' in game_name:
-        game_name = game_name.replace('.', '_')
-
-    if len(game_name) > MAX_GAME_NAME_LENGTH:
-        game_name = game_name[:MAX_GAME_NAME_LENGTH]
-
-    return game_name
-# *****************************************************************************************************************
-
-
-# *****************************************************************************************************************
-# Function to check if the game is a multi-disc game
-def _is_multi_disc(game):
-	return int(game.disc_number) > 0 if game.disc_number is not None else None
-# *****************************************************************************************************************
-
-
-# *****************************************************************************************************************
-# Function to check if the game is a multi-bin game
-def _is_multi_bin(game):
-	return len(game.cue_sheet.bin_files) > 1
-# *****************************************************************************************************************
-
-
-# *****************************************************************************************************************
-# Function to check if all of the required bin files exist
-def _all_game_files_exist(game):
-	for bin_file in game.cue_sheet.bin_files:
-		if not exists(bin_file.file_path):
-			return False
-	return True
-# *****************************************************************************************************************
-
-
-# *****************************************************************************************************************
-# Function that generates a MULTIDISC.LST file for multi-disc games
-def _generate_multidisc_file(game_dir):
-	bin_files = [f for f in listdir(join(output_path, game_dir)) if f.endswith('.bin')]
-
-	# If there is more than 1 bin file, this should be a multi-disc game
-	multi_disc_bins = []
-	if len(bin_files) > 1:
-		for bin_file in bin_files:
-			disc_number = _get_disc_number(_get_game_id(join(output_path, game_dir, bin_file)))
-			if disc_number > 0:
-				multi_disc_bins.insert(disc_number-1, bin_file)
-
-	# Create the MULTIDISC.LST file
-	if len(multi_disc_bins) > 0:
-		with open(join(output_path, game_dir, 'MULTIDISC.LST'), 'w') as multi_disc_file:
-			for count, binfile in enumerate(multi_disc_bins):
-				if count < len(multi_disc_bins)-1:
-					#multi_disc_file.write(f'{binfile}\n')
-					multi_disc_file.write(f'{binfile}\r')
-				else:
-					multi_disc_file.write(binfile)
-# *****************************************************************************************************************
-
-
-# *****************************************************************************************************************
-# Function to get the game name (using names from redump and the psx data-centre)
-def _get_redump_name(game_id):
-    response = select(f'''SELECT name, disc_number FROM games WHERE game_id = "{game_id.replace('-','_')}";''')
-    if response is not None and response != []:
-        game_name, disc_number = response[0]
-
-        # Ensure that the game name (including disc number and extension) is not more than 60 chars
-        if validate_game_name.get():
-            if int(disc_number) > 0:
-                if len(game_name) <= 47:
-                    return f'{game_name} (Disc {disc_number})'
-                else:
-                    return f'{game_name[:47]} (Disc {disc_number})'
-            else:
-                if len(game_name) <= 47:
-                    return game_name
-                else:
-                    return f'{game_name[:47]}'
-        else:
-            return game_name
-
-    return ''
-# *****************************************************************************************************************
-
-
-# *****************************************************************************************************************
-# Function to get the game name from the cue sheet (using the binmerge script)
-def _get_game_name_from_cue(cue_path, include_track):
-	cue_content = read_cue_file(cue_path)
-	if cue_content != []:
-		game_name = basename(cue_content[0].filename)
-		if not include_track:
-			if 'Track' in game_name:
-				game_name = game_name[:game_name.rfind('(', 0) -1]
-		return splitext(game_name)[0]
-	return ''
-# *****************************************************************************************************************
-
-
-# *****************************************************************************************************************
-# Function to get the unique game id from the bin file
-def _get_game_id(bin_file_path):
-	game_disc_collection = _get_disc_collection(bin_file_path)
-	return game_disc_collection[0].replace('_', '-').replace('.', '').strip() if game_disc_collection else None
-# *****************************************************************************************************************
-
-
-# *****************************************************************************************************************
-# Function to get the unique game id from the bin file
-def _get_disc_collection(bin_file_path):
-	game_disc_collection = []
-	line = ''
-	lines_checked = 0
-	if exists(bin_file_path):
-		with open(bin_file_path, 'rb') as bin_file:
-			while line != None and lines_checked < 300:
-				try:
-					line = str(next(bin_file))
-					if line != None:
-						lines_checked += 1
-						for region_code in REGION_CODES:
-							if region_code in line:
-								start = line.find(region_code)
-								game_id = line[start:start + 11].replace('.', '').strip()
-								if game_id not in game_disc_collection:
-									game_disc_collection.append(game_id)
-								else:
-									raise StopIteration
-				except StopIteration:
-					break
-	return game_disc_collection
-# *****************************************************************************************************************
-
-
-# *****************************************************************************************************************
-# Function that gets the disc number (using data from redump)
-def _get_disc_number(game_id):
-	response = select(f'''SELECT disc_number FROM games WHERE game_id = "{game_id.replace('-','_')}";''')
-	if response is not None and response != []:
-		return response[0][0]
-	return 0
-# *****************************************************************************************************************
-
-
-# *****************************************************************************************************************
-# Function to copy the game front cover if it is available
-def _copy_game_cover(output_path, game_id, game_name):
-	response = select(f'''SELECT id FROM covers WHERE game_id = "{game_id.replace('-','_')}";''')
-	if response is not None and response != []:
-		row_id = response[0][0]
-		image_out_path = join(output_path, f'{game_name}.bmp')
-		extract_game_cover_blob(row_id, image_out_path)
-# *****************************************************************************************************************
-
-
-# *****************************************************************************************************************
-# Function to create the global game list
-def _create_game_list(selected_path):
-	global game_list
-	game_list = []
-
-	# Get all of the sub-dirs from the selected directory
-	subfolders = [f.name for f in scandir(selected_path) if f.is_dir() and not f.name.startswith('.')]
-
-	# If the user has selected a single directory with no sub-dirs
-	if not (subfolders):
-		subfolders = [selected_path]
-
-	for subfolder in subfolders:
-		_update_window()
-
-		if subfolder != "System Volume Information":
-			game_id = None
-
-			game_directory_path = join(selected_path, subfolder)
-
-			# Get the cue_sheet for the game (there could be more than 1 game in the directory)
-			cue_sheets = [f for f in listdir(game_directory_path) if f.lower().endswith('.cue') and not f.startswith('.')]
-
-			for cue_sheet in cue_sheets:
-				cue_sheet_path = join(game_directory_path, cue_sheet)
-				game_name_from_cue = _get_game_name_from_cue(cue_sheet_path, False)
-
-				# Check if the game directory already contains a bmp cover image
-				cover_art_path = join(game_directory_path, cue_sheet[:-3])
-				cover_art_present = exists(f'{cover_art_path}bmp') or exists(f'{cover_art_path}BMP')
-
-				# Check if the game directory already contains a cu2 file
-				cu2_present = exists(join(selected_path, subfolder, f'{cue_sheet[-3]}cu2'))
-
-				# Try and get the unique game_id from the first bin file
-				bin_files = read_cue_file(cue_sheet_path)
-				if bin_files:
-					game_id = _get_game_id(bin_files[0].filename)
-
-				# Try and get the disc number (using data from redump)
-				disc_number = 0
-				disc_collection = []
-				if game_id:
-					disc_number = _get_disc_number(game_id)
-					disc_collection = _get_disc_collection(join(game_directory_path, f'{game_name_from_cue}.bin'))
-
-				# Create the cue_sheet object
-				the_cue_sheet = Cuesheet(cue_sheet, cue_sheet_path, game_name_from_cue)
-
-				# Add each of the bin_file objects to the cue_sheet object
-				for bin_file in bin_files:
-					the_cue_sheet.add_bin_file(Binfile(basename(bin_file.filename), bin_file.filename))
-
-				# Create the game object
-				the_game = Game(subfolder, selected_path, game_id, disc_number, disc_collection, the_cue_sheet, cover_art_present, cu2_present)
-
-				# Add the game to the global game_list
-				game_list.append(the_game)
-				_print_game_details(the_game)
-
-	game_list.sort(key=lambda game: game.cue_sheet.game_name, reverse=False)
-# *****************************************************************************************************************
-
-
-# *****************************************************************************************************************
-# Function to print the game details to the console for debugging purposes
-def _print_game_details(game):
-	print(f'game directory: {game.directory_name}')
-	print(f'game path: {game.directory_path}')
-	print(f'game id: {game.id}')
-	print(f'disc number: {game.disc_number}')
-=======
-    # ************************************************************************************
-    def _rename_game_using_redump(self, game: Game):
-        """Rename the game using the game name from the Redump project"""
-        if self.redump_rename.get():
-            game_id = game.get_id()
-            game_name = game.get_cue_sheet().get_game_name()
-            self._debug_print('RENAMING THE GAME FILES USING REDUMP...')
-            self.label_progress.configure(text=f'{self.PROGRESS_STATUS} Renaming - {game_name}')
-
-            redump_game_name = get_redump_name(game_id)
-            self._debug_print(f'Redump Game Name: {redump_game_name}')
->>>>>>> 8baea403
-
-            if redump_game_name is not None and redump_game_name != "":
-                redump_name = self._game_name_validator(redump_game_name)
-                
-                self._debug_print(f'Validated Redump Game Name: {redump_name}')
-                self._rename_game(game, redump_name)
-    # ************************************************************************************
-
-
-    # ************************************************************************************
-    def _validate_game_name(self, game: Game):
-        """Validate the game name"""
-        game_name = game.get_cue_sheet().get_game_name()
-        if len(game_name) > self.MAX_GAME_NAME_LENGTH or '.' in game_name:
-            self._debug_print('FIXING THE GAME NAME...')
-            self.label_progress.configure(text=f'{self.PROGRESS_STATUS} Validating name - {game_name}')
-            new_game_name = self._game_name_validator(game)
-            self._debug_print(f'Fixed Game Name: {new_game_name}')
-            if new_game_name != game_name:
-                self._rename_game(game, new_game_name)
-    # ************************************************************************************
-
-
-    # ************************************************************************************
-    def _add_game_cover_art(self, game: Game):
-        """Add the game cover art"""
-        game_id = game.get_id()
-        game_name = game.get_cue_sheet().get_game_name()
-
-        if not game.get_cover_art_present():
-            self._debug_print('ADDING THE GAME COVER ART...')
-            self.label_progress.configure(text=f'{self.PROGRESS_STATUS} Adding cover art - {game_name}')
-
-            # Get the game cover art from the database and copy it to the local directory
-            game_full_path = join(game.get_directory_path(), game.get_directory_name())
-            copy_game_cover(game_full_path, game_id, game_name)
-
-            # If the game cover has been copied, update the game object cover details
-            if exists(join(game_full_path, f'{game_name}.bmp')):
-                game.set_cover_art_present(True)
-    # ************************************************************************************
-
-
-    # ************************************************************************************
-    def _apply_libcrypt_patch(self, game: Game):
-        """Apply LibCrypt PPF patch"""
-
-        if game.get_libcrypt_required():
-            if libcrypt_patch_available(game.get_id()):
-                self._debug_print('PATCHING BIN FILE...')
-
-                # Get the LibCrypt PPF patch from the database and copy it to the local directory
-                game_full_path = join(game.get_directory_path(), game.get_directory_name())
-                copy_libcrypt_patch(game_full_path, game.get_id())
-
-                bin_path = game.get_cue_sheet().get_bin_files()[0].get_file_path()
-                ppf_path = f"{join(game.get_directory_path(), game.get_directory_name(), game.get_id())}.ppf"
-
-                # If the PPF patch file has been copied, patch the BIN file
-                if exists(ppf_path):
-                    bin_file, ppf_file = open_files_for_patching(bin_path, ppf_path)
-
-                    self._debug_print("Applying patch...")
-                    with bin_file, ppf_file:
-                        version = ppf_version(ppf_file)
-                        if version == 1:
-                            apply_ppf1_patch(ppf_file, bin_file)
-                        elif version == 2:
-                            apply_ppf2_patch(ppf_file, bin_file)
-                        elif version == 3:
-                            apply_ppf3_patch(ppf_file, bin_file)
-
-                    # Delete the PPF patch file after it has been applied to the BIN file
-                    remove(ppf_path)
-    # ************************************************************************************
-
-
-    # ************************************************************************************
-    def _generate_multidisc_files(self):
-        """Generate MULTIDISC.LST file for all multi-disc games"""
-
-        multi_disc_games = [game for game in self.game_list if game.get_disc_number() > 0]
-        if not len(multi_disc_games) > 0:
-            return
-
-        self._debug_print('\nGENERATING MULTI-DISC FILES...\n')
-
-        for game in self.game_list:
-            # Find the first disc in a collection that has no multi-disc configured
-            if game.get_disc_number() == 1 and not game.get_multi_disc_file_present():
-
-                self._debug_print(f'Game name: {game.get_cue_sheet().get_game_name()}')
-                self._debug_print(f'Game disc collection: {game.get_disc_collection()}')
-
-                # Get each game from the collection
-                multi_games = []
-                for game_id in game.get_disc_collection():
-                    the_game = self._find_game_by_id(game_id.replace("_", "-"))
-                    multi_games.append(the_game)
-
-                if len(multi_games) > 1:
-                    # Create the multi-disc folder to hold the game collection
-                    game_folder = self._remove_disc_from_name(multi_games[0].get_cue_sheet().get_game_name())
-                    new_game_path = join(multi_games[0].get_directory_path(), game_folder)
-                    self._debug_print(f'\nCreating multi-disc folder: {new_game_path}')
-                    mkdir(new_game_path)
-
-                    if exists(new_game_path):
-                        # Process each game in the collection
-                        for multi_disc in multi_games:
-                            disc_path = join(multi_disc.get_directory_path(), multi_disc.get_directory_name())
-
-                            self._debug_print(f'disc_path: {disc_path}')
-
-                            # Move all of the files for the disc into the multi-disc directory
-                            for filename in listdir(disc_path):
-                                source_path = join(disc_path, filename)
-                                target_path = join(new_game_path, filename)
-                                file_no_ext = splitext(filename)[0]
-
-                                # Move the file
-                                self._move_file(source_path, target_path)
-
-                            # Update the game paths
-                            self._update_game_paths(multi_disc, new_game_path, game_folder, file_no_ext)
-
-                            # Remove the original game directory
-                            rmtree(disc_path)
-
-                    # Generate LST file
-                    self._generate_lst_file(multi_games)
-
-                # Ensure that each disc in the collection has cover art available.
-                self._copy_multi_disc_cover_art(game, multi_games)
-    # ************************************************************************************
-
-
-    # ************************************************************************************
-    def _update_game_paths(self, multi_disc: Game, game_path: str, game_folder: str, file_no_ext: str):
-        """Update Game object paths"""
-        multi_disc.set_directory_name(game_folder)
-
-        bin_path = join(game_path, f"{file_no_ext}.bin")
-        cue_path = join(game_path, f"{file_no_ext}.cue")
-
-        multi_disc.get_cue_sheet().get_bin_files()[0].set_file_path(bin_path)
-        multi_disc.get_cue_sheet().set_file_path(cue_path)
-    # ************************************************************************************
-
-
-    # ************************************************************************************
-    def _move_file(self, source_path: str, target_path: str):
-        """Move a file from source to destination"""
-
-        # Ensure that we only move files and not directories
-        if isfile(source_path):
-            try:
-                move(source_path, target_path)
-            except OSError as error:
-                print(f"Error moving {source_path}: {error}")
-    # ************************************************************************************
-
-
-    # ************************************************************************************
-    def _generate_lst_file(self, multi_games: list[Game]):
-        """Generate LST file"""
-        game_path = join(multi_games[0].get_directory_path(), multi_games[0].get_directory_name())
-        try:
-            with open(join(game_path, "MULTIDISC.LST"), 'w', encoding="utf-8") as file:
-                for multi_disc in multi_games:
-                    file.write(f"{multi_disc.get_cue_sheet().get_game_name()}.bin" + '\n')
-
-                    # Update the Game object to show that it now has an associated LST file
-                    multi_disc.set_multi_disc_file_present(True)
-
-        except OSError as error:
-            print(f"Error creating multi-disc file: {error}")
-    # ************************************************************************************
-
-
-    # ************************************************************************************
-    def _copy_multi_disc_cover_art(self, disc_1: Game, multi_games):
-        """Duplicate the cover art from disc 1 for each of the multi-disc games, if missing"""
-
-        self._debug_print("CHECKING COVER ART FOR MULTI-DISC GAME...")
-
-        if disc_1.get_cover_art_present():
-            # Get the cover art for disc 1
-            disc_1_path = join(disc_1.get_directory_path(), disc_1.get_directory_name())
-            disc_1_bmp_path = join(disc_1_path, f"{disc_1.get_cue_sheet().get_game_name()}.bmp")
-
-<<<<<<< HEAD
-# *****************************************************************************************************************
-# Update the _display_game_list function to include the new column with relative directory path
-def _display_game_list():
-	bools = ('No','Yes')
-	for count, game in enumerate(game_list):
-		game_id = game.id
-		game_name = game.cue_sheet.game_name
-		disc_number = game.disc_number
-		number_of_bins = len(game.cue_sheet.bin_files)
-		name_valid = bools[len(game.cue_sheet.game_name) <= MAX_GAME_NAME_LENGTH and '.' not in game.cue_sheet.game_name]
-		cu2_present = bools[game.cu2_present]
-		bmp_present = bools[game.cover_art_present]
-		relative_game_directory = join(Path(game.directory_path).name, game.directory_name)  # Relative directory path
-		treeview_game_list.insert(parent='', index=count, iid=count, text='', values=(game_id, game_name, disc_number, number_of_bins, name_valid, cu2_present, bmp_present, relative_game_directory))  # Include the new field
-# *****************************************************************************************************************
-=======
-            if exists(disc_1_bmp_path):
->>>>>>> 8baea403
-
-                # Loop through the other discs in the collection and duplicate disc 1 cover art
-                for multi_disc in multi_games:
-                    if multi_disc.get_disc_number() > 1 and not multi_disc.get_cover_art_present():
-                        disc_path = join(multi_disc.get_directory_path(), multi_disc.get_directory_name())
-                        disc_bmp_path = join(disc_path, f"{multi_disc.get_cue_sheet().get_game_name()}.bmp")
-
-                        copyfile(disc_1_bmp_path, disc_bmp_path)
-
-                        # Update the Game object to indicate that it now has a cover art file
-                        if exists(disc_bmp_path):
-                            multi_disc.set_cover_art_present(True)
-    # ************************************************************************************
-
-
-    # ************************************************************************************
-    def _find_game_by_id(self, game_id: str) -> Game:
-        """Return the Game object from teh game list with the specified game ID"""
-        game_dict = {game.get_id(): game for game in self.game_list}
-        return game_dict.get(game_id)
-    # ************************************************************************************
-
-
-    # ************************************************************************************
-    def _find_game_by_name(self, game_name: str) -> Game:
-        """Return the Game object from teh game list with the specified game name"""
-        game_dict = {game.get_cue_sheet().get_game_name(): game for game in self.game_list}
-        return game_dict.get(game_name)
-    # ************************************************************************************
-
-
-    # ************************************************************************************
-    def _remove_disc_from_name(self, game_name: str) -> str:
-        """Check if "Disc" is in the string and remove it"""
-        if search(r'\bDisc\b', game_name, IGNORECASE):
-            cleaned = sub(r'\s*\(?\bDisc\s*\d+\)?', '', game_name, flags=IGNORECASE).strip()
-            return cleaned
-        return game_name
-    # ************************************************************************************
-
-
-    # ************************************************************************************
-    def _detect_cdda(self, cue_file_path: str):
-        """Reads a CUE file and determines if it uses CDDA (CD Digital Audio) tracks"""
-        try:
-            with open(cue_file_path, 'r', encoding="utf-8") as file:
-                lines = file.readlines()
-
-<<<<<<< HEAD
-# *****************************************************************************************************************
-# Scan button click event
-def _scan_button_clicked():
-    button_src_scan['state'] = 'disabled'
-    progress_bar_indeterminate.start(20)
-
-    _parse_game_list()
-
-    if force_cu2.get() or merge_bin_files.get() or add_cover_art.get() or validate_game_name.get() or auto_rename.get():
-        button_start['state'] = 'normal'
-    else:
-        progress_bar_indeterminate.stop()
-        progress_bar['value'] = 100  # Set progress bar to 100% when scan is complete
-        label_progress.configure(text=f'{PROGRESS_STATUS} Scan complete')
-# *****************************************************************************************************************
-=======
-            # Count tracks and check for AUDIO tracks
-            track_count = 0
-            has_audio = False
-
-            for line in lines:
-                line = line.strip()
-                if line.startswith('TRACK'):
-                    track_count += 1
-
-                    # Check if the track is an AUDIO track
-                    if 'AUDIO' in line:
-                        has_audio = True
-
-            # CDDA is indicated by multiple tracks with at least one AUDIO track
-            return track_count > 1 and has_audio
-
-        except FileNotFoundError:
-            print(f"Error: CUE file '{cue_file_path}' not found.")
-            return False
-        except OSError as error:
-            print(f"Error reading CUE file: {error}")
-            return False
-    # ************************************************************************************
-
-
-    # ************************************************************************************
-    def _merge_bin_files(self, game: Game):
-        """Merge multi-bin files"""
->>>>>>> 8baea403
-
-        # Get the game info
-        game_name = game.get_cue_sheet().get_game_name()
-        game_full_path = join(game.get_directory_path(), game.get_directory_name())
-        cue_full_path = join(game_full_path, game.get_cue_sheet().get_file_name())
-
-        # Create a temporary directory to use whilst merging the bin files
-        temp_game_dir = join(game_full_path, 'temp_dir')
-        if not exists(temp_game_dir):
-            try:
-                mkdir(temp_game_dir)
-            except OSError:
-                pass
-
-        if exists(temp_game_dir):
-
-            # Merge the multiple BIN files into a single BIN file
-            self.label_progress.configure(text=f'{self.PROGRESS_STATUS} Merging bin files')
-            start_bin_merge(cue_full_path, game_name, temp_game_dir)
-
-            # Check if the single Bin file has been generated
-            temp_bin_path = join(temp_game_dir, f'{game_name}.bin')
-            temp_cue_path = join(temp_game_dir, f'{game_name}.cue')
-            if exists(temp_bin_path) and exists(temp_cue_path):
-
-                # Remove the original CUE file
-                remove(cue_full_path)
-
-				# Remove the original multi-bin files
-                for original_bin_file in game.get_cue_sheet().get_bin_files():
-                    remove(original_bin_file.get_file_path())
-
-                # Move the merged Bin file and the newly generated CUE file into the game directory
-                move(temp_bin_path, join(game_full_path, f'{game_name}.bin'))
-                move(temp_cue_path, join(game_full_path, f'{game_name}.cue'))
-
-            rmtree(temp_game_dir)
-    # ************************************************************************************
-
-
-    # ************************************************************************************
-    def _rename_game(self, game: Game, new_game_name: str):
-        """Rename game and associated files"""
-
-        # Get the current game name from the CUE file
-        game_name = game.get_cue_sheet().get_game_name()
-
-        # If the game name has not changed
-        if game_name == new_game_name:
-            return
-
-        self._debug_print(f'Renaming game from "{game_name}" to "{new_game_name}"')
-
-        game_full_path = join(game.get_directory_path(), game.get_directory_name())
-
-        # Get the original file paths
-        original_bin_file = join(game_full_path, f'{game_name}.bin')
-        original_cue_file = join(game_full_path, f'{game_name}.cue')
-        original_cu2_file = join(game_full_path, f'{game_name}.cu2')
-        original_bmp_file = join(game_full_path, f'{game_name}.bmp')
-
-        # Create new directory for the game
-        new_filepath = join(dirname(game_full_path), new_game_name)
-        mkdir(new_filepath)
-        if not exists(new_filepath):
-            print(f"Error creating directory: {new_filepath}")
-            return
-
-        # Move/rename the bin file
-        if exists(original_bin_file):
-            move(original_bin_file, join(new_filepath, f'{new_game_name}.bin'))
-
-        # Move/rename the cue file
-        if exists(original_cue_file):
-            cue_path = Path(original_cue_file)
-            cue_text = cue_path.read_text()
-            cue_text = cue_text.replace(game_name, new_game_name)
-            cue_path.write_text(cue_text)
-            move(original_cue_file, join(new_filepath, f'{new_game_name}.cue'))
-
-        # Move/rename the cu2 file
-        if exists(original_cu2_file):
-            move(original_cu2_file, join(new_filepath, f'{new_game_name}.cu2'))
-
-        # Move/rename the bmp file
-        if exists(original_bmp_file):
-            move(original_bmp_file, join(new_filepath, f'{new_game_name}.bmp'))
-
-        # Update the game objects paths
-        game.set_directory_name(new_game_name)
-        game.get_cue_sheet().set_game_name(new_game_name)
-        game.get_cue_sheet().get_bin_files()[0].set_file_path(join(new_filepath, f'{new_game_name}.bin'))
-        game.get_cue_sheet().set_file_name(f'{new_game_name}.cue')
-        game.get_cue_sheet().set_file_path(join(new_filepath, f'{new_game_name}.cue'))
-
-        # Delete the original game directory
-        rmtree(game_full_path, ignore_errors=True)
-    # ************************************************************************************
-
-
-    # ************************************************************************************
-    def _game_name_validator(self, game_or_name: Union['Game', str], update_game: bool = True) -> str:
-        """Validate game name length and characters"""
-
-        # Ensure that a Game object or string have been passed
-        if isinstance(game_or_name, Game):
-            if not hasattr(game_or_name, 'cue_sheet') or not hasattr(game_or_name.get_cue_sheet(), 'game_name'):
-                raise ValueError("Game object must have a valid cue_sheet.game_name attribute")
-            game_name = game_or_name.get_cue_sheet().get_game_name()
-        elif isinstance(game_or_name, str):
-            game_name = game_or_name
-        else:
-            raise ValueError("Input must be a Game object or a string")
-
-        # Handle empty or whitespace-only names
-        game_name = game_name.strip()
-        if not game_name:
-            raise ValueError("Game name cannot be empty or whitespace-only")
-
-        # Replace invalid characters with underscore
-        sanitized_name = sub(self.INVALID_FILENAME_CHARS, '_', game_name)
-
-        # Truncate to maximum length
-        sanitized_name = sanitized_name[:self.MAX_GAME_NAME_LENGTH]
-
-        # Update Game object if requested and input is a Game
-        if update_game and isinstance(game_or_name, Game) and hasattr(game_or_name.get_cue_sheet(), 'new_name'):
-            game_or_name.get_cue_sheet().set_new_name(sanitized_name)
-
-        return sanitized_name
-    # ************************************************************************************
-
-
-    # ************************************************************************************
-    def _is_multi_disc(self, game: Game):
-        """Check if game is multi-disc"""
-        return int(game.get_disc_number()) > 0 if game.get_disc_number() is not None else None
-    # ************************************************************************************
-
-
-    # ************************************************************************************
-    def _is_multi_bin(self, game: Game):
-        """Check if game has multiple bin files"""
-        return len(game.get_cue_sheet().get_bin_files()) > 1
-    # ************************************************************************************
-
-
-    # ************************************************************************************
-    def _all_game_files_exist(self, game: Game):
-        """Check if all required bin files exist"""
-        for bin_file in game.get_cue_sheet().get_bin_files():
-            if not exists(bin_file.get_file_path()):
-                return False
-        return True
-    # ************************************************************************************
-
-
-    # ************************************************************************************
-    def _get_game_name_from_cue(self, cue_path: str, include_track=False):
-        """Get game name from the cue sheet"""
-        cue_content = read_cue_file(cue_path)
-        if cue_content:
-            game_name = basename(cue_content[0].filename)
-            if not include_track and 'Track' in game_name:
-                game_name = game_name[:game_name.rfind('(', 0) -1]
-            return splitext(game_name)[0]
-        return ''
-    # ************************************************************************************
-
-
-    # ************************************************************************************
-    def _get_game_id(self, bin_file_path: str):
-        """Get the unique game ID from BIN file"""
-        game_disc_collection = self._get_disc_collection(bin_file_path)
-        return game_disc_collection[0].replace('_', '-').replace('.', '').strip() if game_disc_collection else None
-    # ************************************************************************************
-
-
-    # ************************************************************************************
-    def _get_disc_collection(self, bin_file_path: str):
-        """
-        Parse the unique game id from the BIN file
-        Some games are multi-disc and the BIN file will have the id for each game in the collection
-        """
-        game_disc_collection = []
-        line = ''
-        lines_checked = 0
-
-        if not exists(bin_file_path):
-            return game_disc_collection
-
-        # Open the games BIN file
-        with open(bin_file_path, 'rb') as bin_file:
-
-            # Read each line of bytes (stop if we reach MAX_LINES_TO_CHECK)
-            # The game-id is always located in the first 50-100 bytes of the BIN file
-            while line is not None and lines_checked < self.MAX_LINES_TO_CHECK:
-                try:
-                    line = str(next(bin_file))
-
-                    if line is None:
-                        continue
-
-                    lines_checked += 1
-                    for region_code in self.REGION_CODES:
-
-                        # Check if the line of bytes contains any known region-code
-                        if region_code in line:
-
-                            # Use the region-code offset in the BIN file to parse the game-id
-                            start = line.find(region_code)
-                            game_id = line[start:start + 11].replace('.', '').strip()
-
-                            # Add the game-id to the collection
-                            if game_id not in game_disc_collection:
-                                game_disc_collection.append(game_id)
-                            else:
-                                raise StopIteration
-                except StopIteration:
-                    break
-
-        return game_disc_collection
-    # ************************************************************************************
-
-
-    # ************************************************************************************
-    def _create_game_list(self, selected_path: str):
-        """Create and populate the global game list."""
-        self.game_list = []
-        sub_folders = self._get_sub_folders(selected_path)
-        self._debug_print('\nGAME DETAILS:\n')
-
-        for sub_folder in sub_folders:
-            self._process_sub_folder(selected_path, sub_folder)
-
-        self._sort_game_list()
-    # ************************************************************************************
-
-
-    # ************************************************************************************
-    def _process_sub_folder(self, selected_path: str, sub_folder: str):
-        """Process a single sub-folder to extract game information and add to game list."""
-        game_directory_path = join(selected_path, sub_folder)
-        cue_sheets = self._find_cue_sheets(game_directory_path)
-
-        for cue_sheet in cue_sheets:
-            game = self._create_game_from_cue(game_directory_path, cue_sheet, sub_folder, selected_path)
-            if game:
-                self.game_list.append(game)
-                self._print_game_details(game)
-    # ************************************************************************************
-
-
-    # ************************************************************************************
-    def _find_cue_sheets(self, game_directory_path: str) -> list:
-        """Find CUE or CU2 files in the specified directory."""
-        cue_sheets = [f for f in listdir(game_directory_path) if f.lower().endswith('.cue') and not f.startswith('.')]
-        if not cue_sheets:
-            cue_sheets = [f for f in listdir(game_directory_path) if f.lower().endswith('.cu2') and not f.startswith('.')]
-        return cue_sheets
-    # ************************************************************************************
-
-
-    # ************************************************************************************
-    def _create_game_from_cue(self, game_directory_path: str, cue_sheet: str, sub_folder: str, selected_path: str) -> Game:
-        """Create a Game object from a CUE sheet."""
-        cue_sheet_path = join(game_directory_path, cue_sheet)
-        game_name_from_cue = self._get_game_name_from_cue(cue_sheet_path)
-
-        # Check for cover art
-        cover_art_path = join(game_directory_path, cue_sheet[:-3])
-        cover_art_present = exists(f'{cover_art_path}bmp') or exists(f'{cover_art_path}BMP')
-
-        # Check for multi-disc and CU2 files
-        multi_disc_file_present = exists(join(game_directory_path, 'MULTIDISC.LST'))
-        cu2_present = exists(join(game_directory_path, f'{cue_sheet[:-3]}cu2'))
-        cu2_required = self._detect_cdda(cue_sheet_path)
-
-        # Get game ID and disc information
-        bin_files = read_cue_file(cue_sheet_path)
-        game_id = self._get_game_id(bin_files[0].filename) if bin_files else None
-        disc_number = get_disc_number(game_id) if game_id else 0
-        disc_collection = self._get_disc_collection(join(game_directory_path, f'{game_name_from_cue}.bin')) if game_name_from_cue else []
-
-        # Get libcrypt status
-        libcrypt_required = get_libcrypt_status(game_id) if game_id else False
-
-        # Create Cuesheet and associated Binfile objects
-        the_cue_sheet = Cuesheet(cue_sheet, cue_sheet_path, game_name_from_cue)
-        if bin_files:
-            for bin_file in bin_files:
-                the_cue_sheet.add_bin_file(Binfile(basename(bin_file.filename), bin_file.filename))
-
-        # Create and return the Game object
-        return Game(
-            sub_folder, selected_path, game_id, disc_number, disc_collection,
-            the_cue_sheet, cover_art_present, cu2_present, cu2_required,
-            multi_disc_file_present, libcrypt_required
-        )
-    # ************************************************************************************
-
-
-    # ************************************************************************************
-    def _sort_game_list(self):
-        """Sort the game list alphabetically by game name."""
-        self.game_list.sort(key=lambda game: game.get_cue_sheet().get_game_name(), reverse=False)
-    # ************************************************************************************
-
-
-    # ************************************************************************************
-    def _get_sub_folders(self, selected_path: str) -> list:
-        """Get a list of sub-folders in the selected source directory"""
-
-        sub_folders = [
-            f.name for f in scandir(selected_path)
-            if f.is_dir()
-            and not f.name.startswith('.')
-            and f.name != 'System Volume Information'
-        ]
-
-        # If there are no sub-directories use the selected directory to search for files
-        if not sub_folders:
-            sub_folders = [selected_path]
-
-        return sub_folders
-    # ************************************************************************************
-
-
-    # ************************************************************************************
-    def _print_game_details(self, game: Game):
-        """Print game details for debugging"""
-        game_path = join(game.get_directory_path(), game.get_directory_name())
-        self._debug_print(f'Game Path: {game_path}')
-        self._debug_print(f'Game ID: {game.get_id()}')
-        self._debug_print(f'Game Name: {game.get_cue_sheet().get_game_name()}')
-        self._debug_print(f'Disc Number: {game.get_disc_number()}')
-        self._debug_print(f'Number of Bin Files: {len(game.get_cue_sheet().get_bin_files())}')
-        if game.get_disc_collection():
-            self._debug_print(f'Disc Collection: {game.get_disc_collection()}')
-        self._debug_print(f'Has Cover ART: {game.get_cover_art_present()}')
-        self._debug_print(f'CU2 Required: {game.get_cu2_required()}')
-        self._debug_print(f'Has CU2: {game.get_cu2_present()}\n')
-    # ************************************************************************************
-
-
-    # ************************************************************************************
-    def _parse_game_list(self):
-        """Parse game list and display results"""
-
-        # Create the game list
-        self._create_game_list(self.src_path.get())
-
-        unidentified_games = 0
-        games_without_cover = 0
-        multi_discs = 0
-        multi_disc_games = 0
-        multi_bin_games = 0
-        invalid_named_games = 0
-
-        # Loop through the game list
-        for game in self.game_list:
-            bin_files = game.get_cue_sheet().get_bin_files()
-
-            # Increment the unidentified games variable
-            if game.get_id() is None:
-                unidentified_games +=1
-
-            # Increment the games without covers variable
-            if not game.get_cover_art_present() and game.get_disc_number() is not None and int(game.get_disc_number()) < 2:
-                games_without_cover +=1
-
-            # Increment the multi discs variable
-            if self._is_multi_disc(game):
-                multi_discs +=1
-
-                # Increment the multi disc games variable
-                if int(game.get_disc_number()) == 1:
-                    multi_disc_games +=1
-
-            # Increment the multi-bin files variable
-            if len(bin_files) > 1:
-                multi_bin_games +=1
-
-            # Increment the invalid game names variable
-            if len(game.get_cue_sheet().get_game_name()) > self.MAX_GAME_NAME_LENGTH or '.' in game.get_cue_sheet().get_game_name():
-                invalid_named_games +=1
-
-        # Display a message dialog box showing the counts
-        if self.debug_mode:
-            md = MessageDialog(
-                f'''Total Discs Found: {len(self.game_list)} \nMulti-Disc Games: {multi_disc_games} \nUnidentified Games: {unidentified_games} \nMulti-bin Games: {multi_bin_games} \nMissing Covers: {games_without_cover} \nInvalid Game Names: {invalid_named_games}''',
-                title='Game Details', width=650, padding=(20, 20))
-            md.show()
-
-        self._display_game_list()
-        self._update_window()
-    # ************************************************************************************
-
-
-    # ************************************************************************************
-    def _display_game_list(self):
-        """Display game list in treeview"""
-
-        # Clear any existing items in the tree-view
-        for item in self.treeview_game_list.get_children():
-            self.treeview_game_list.delete(item)
-
-        # Populate the tree-view using the game list
-        bools = ('No', 'Yes')
-        for count, game in enumerate(self.game_list):
-            game_id = game.get_id()
-            game_name = game.get_cue_sheet().get_game_name()
-            disc_number = game.get_disc_number()
-            number_of_bins = len(game.get_cue_sheet().get_bin_files())
-            name_valid = bools[len(game.get_cue_sheet().get_game_name()) <= self.MAX_GAME_NAME_LENGTH and '.' not in game.get_cue_sheet().get_game_name()]
-            cu2_present = bools[game.get_cu2_present()] if game.get_cu2_required() else "*"
-
-            # Check if the games is a multi-disc game and if an LST file is available
-            lst_present = "*"
-            if game.get_disc_number() > 0:
-                lst_present = "yes" if game.get_multi_disc_file_present() else "No"
-
-            # Check if the cover art is available
-            bmp_present = bools[game.get_cover_art_present()]
-
-            # Check if the game requires LibCrypt patching and if a patch is available
-            patch_available = "*"
-            if game.get_libcrypt_required():
-                patch_available = "Yes" if libcrypt_patch_available(game.get_id()) else "No"
-
-            # Insert the data into the tree-view
-            self.treeview_game_list.insert(parent='', index=count, iid=count, text='',
-                                        values=(game_id, game_name, disc_number, number_of_bins, name_valid, bmp_present, cu2_present, lst_present, patch_available))
-    # ************************************************************************************
-
-
-    # ******************************************************
-    # GUI functions below
-    # ******************************************************
-
-    def _prevent_hidden_files(self):
-        """Prevent hidden files in file browser dialog"""
-        try:
-            try:
-                self.window.tk.call('tk_getOpenFile', '-foobarbaz')
-            except TclError:
-                pass
-            self.window.tk.call('set', '::tk::dialog::file::showHiddenBtn', '1')
-            self.window.tk.call('set', '::tk::dialog::file::showHiddenVar', '0')
-        except Exception:
-            pass
-
-    def _on_treeview_click(self, event):
-        """Handle left-click events on the Treeview"""
-        tree = event.widget
-        item = tree.identify_row(event.y)
-        if item:
-            # Highlight the clicked row
-            tree.selection_set(item)
-
-            # Get the game ID
-            #values = tree.item(item, "values")
-            #game_id = values[0]
-
-            # Find the game object using the game ID
-            #the_game = self._find_game_by_id(game_id)
-
-            # Determine the BMP image path from the CUE file path
-            #bmp_path = the_game.get_cue_sheet().get_file_path()[:-4] + ".bmp"
-
-            # Display the BMP image
-            #self._load_image(bmp_path)
-
-    def _update_progress_bar(self, value):
-        """Update the progress bar"""
-        self.progress_bar['value'] = value
-        if self.window:
-            self.window.update()
-        sleep(0.1)
-
-    def _update_window(self):
-        """Update the main UI window"""
-        if self.window:
-            self.window.update()
-        sleep(0.02)
-
-    def _browse_button_clicked(self):
-        """Handle browse button click"""
-        selected_path = filedialog.askdirectory(initialdir='/', title='Select Game Directory')
-        self.src_path.set(selected_path)
-        self.label_src.configure(text= f"  {self.src_path.get()}")
-        self._parse_game_list()
-        self.button_start['state'] = 'normal'
-
-    def _start_button_clicked(self):
-        """Handle start button click"""
-        if self.src_path.get():
-            self.button_start['state'] = 'disabled'
-            self.process_games()
-            self.button_start['state'] = 'normal'
-
-    def _checkbox_changed(self):
-        """Handle checkbox change"""
-        self.redump_rename.set(True if self.redump_rename.get() else False)
-
-    def _get_stored_theme(self):
-        """Get stored theme from config"""
-        if exists(self.config_file_path):
-            with open(self.config_file_path, encoding="utf-8") as config_file:
-                return load(config_file)['theme']
-        else:
-            return "superhero"
-
-    def _store_selected_theme(self, theme_name):
-        """Store selected theme"""
-        with open(self.config_file_path, mode="w", encoding="utf-8") as config_file:
-            config_file.write(dumps({"theme": theme_name}))
-
-    def _switch_theme(self, theme_name):
-        """Switch UI theme"""
-        style = Style()
-        style.theme_use(theme_name)
-        self._store_selected_theme(theme_name)
-
-
-    # ************************************************************************************
-    def setup_gui(self):
-        """Setup the GUI"""
-        window_width = 1000
-        window_height = 800
-
-        self.window = Window(title=f'PSIO Game Assistant v{self.CURRENT_REVISION}',
-                               themename=self._get_stored_theme(), size=[window_width, window_height], resizable=[False, False])
-
-        # Initialise Tkinter variables
-        self.src_path = StringVar(self.window)
-        self.dest_path = StringVar(self.window)
-        self.redump_rename = BooleanVar(self.window)
-
-        # Set default checkbox values
-        self.redump_rename.set(False)
-
-        # Menu setup
-        menubar = Menu(self.window)
-        self.window.config(menu=menubar)
-
-        file_menu = Menu(menubar, tearoff=0)
-        sub_menu = Menu(file_menu, tearoff=0)
-        themes = ['cyborg', 'darkly', 'vapor', 'superhero', 'solar', 'morph', 'sandstone', 'simplex', 'yeti']
-        for theme in themes:
-            sub_menu.add_command(label=theme, command=lambda t=theme: self._switch_theme(t))
-
-        file_menu.add_cascade(label="Color Themes", menu=sub_menu)
-        file_menu.add_separator()
-        file_menu.add_command(label='Exit', command=self.window.destroy)
-        menubar.add_cascade(label="File", menu=file_menu, underline=0)
-
-        help_menu = Menu(menubar, tearoff=0)
-        help_menu.add_command(label='About')
-        menubar.add_cascade(label="Help", menu=help_menu, underline=0)
-
-        # Browse frame
-        self._gui_browse_frame(window_width)
-
-        # Game list frame
-        self._gui_game_list_frame(window_width)
-
-        # Process frame
-        self._gui_process_frame(window_width)
-
-        self._prevent_hidden_files()
-    # ************************************************************************************
-
-
-    # ************************************************************************************
-    def _gui_browse_frame(self, window_width: int):
-        """Create the browse frame"""
-        browse_frame = Labelframe(self.window, text='Root Directory', bootstyle="primary")
-        browse_frame.place(x=15, y=10, width=window_width -30, height=70)
-
-        self.label_src = Label(self.window, text=self.src_path.get(), width=60, borderwidth=2, relief='solid', bootstyle="primary", font=("Arial", 11))
-        self.label_src.place(x=30, y=35, width=window_width -200, height=30)
-
-        button_src_browse = Button(self.window, text='Browse', bootstyle="primary", command=self._browse_button_clicked)
-        button_src_browse.place(x=840, y=35, width=window_width -870, height=30)
-    # ************************************************************************************
-
-
-    # ************************************************************************************
-    def _gui_game_list_frame(self, window_width: int):
-        """Create the game list frame"""
-        game_list_frame = Labelframe(self.window, text='Games', bootstyle="primary")
-        game_list_frame.place(x=15, y=100, width=window_width -30, height=450)
-
-        self.treeview_game_list = Treeview(self.window, bootstyle='primary')
-        self.treeview_game_list.bind("<Button-1>", self._on_treeview_click)
-
-        self.treeview_game_list['columns'] = ('ID', 'Name', 'Disc', 'Bin Files', 'Name Valid', 'BMP', 'CU2', 'LST', 'LibCrypt')
-        self.treeview_game_list.column('#0', width=0, stretch=NO)
-        self.treeview_game_list.column('ID', anchor=CENTER, width=75)
-        self.treeview_game_list.column('Name', anchor=CENTER, width=330)
-        self.treeview_game_list.column('Disc', anchor=CENTER, width=60)
-        self.treeview_game_list.column('Bin Files', anchor=CENTER, width=60)
-        self.treeview_game_list.column('Name Valid', anchor=CENTER, width=75)
-        self.treeview_game_list.column('BMP', anchor=CENTER, width=40)
-        self.treeview_game_list.column('CU2', anchor=CENTER, width=40)
-        self.treeview_game_list.column('LST', anchor=CENTER, width=40)
-        self.treeview_game_list.column('LibCrypt', anchor=CENTER, width=40)
-
-        self.treeview_game_list.heading('#0', text='', anchor=CENTER)
-        self.treeview_game_list.heading('ID', text='ID', anchor=CENTER)
-        self.treeview_game_list.heading('Name', text='Name', anchor=CENTER)
-        self.treeview_game_list.heading('Disc', text='Disc', anchor=CENTER)
-        self.treeview_game_list.heading('Bin Files', text='Bin Files', anchor=CENTER)
-        self.treeview_game_list.heading('Name Valid', text='Name Valid', anchor=CENTER)
-        self.treeview_game_list.heading('BMP', text='BMP', anchor=CENTER)
-        self.treeview_game_list.heading('CU2', text='CU2', anchor=CENTER)
-        self.treeview_game_list.heading('LST', text='LST', anchor=CENTER)
-        self.treeview_game_list.heading('LibCrypt', text='LibCrypt', anchor=CENTER)
-
-        scrollbar_game_list = Scrollbar(self.window, bootstyle="primary-round", orient=VERTICAL, 
-                                      command=self.treeview_game_list.yview)
-
-<<<<<<< HEAD
-	# Update the label
-	src_path.set(selected_path)
-	label_src.configure(text = src_path.get())
-
-	if src_path.get() is not None and src_path.get() != '':
-		button_src_scan['state'] = 'normal'
-	else:
-		button_src_scan['state'] = 'disabled'
-# *****************************************************************************************************************
-
-
-# *****************************************************************************************************************
-# Start button click event
-def _start_button_clicked():
-	if not src_path.get() == '':
-		button_start['state'] = 'disabled'
-		_process_games()
-		button_start['state'] = 'normal'
-# *****************************************************************************************************************
-
-
-# *****************************************************************************************************************
-# Checkbox change event
-def _checkbox_changed():
-	global game_list
-	if not force_cu2.get() and not merge_bin_files.get() and not add_cover_art.get() and not validate_game_name.get() and not auto_rename.get():
-		button_start['state'] = 'disabled'
-
-	if src_path.get() is not None and src_path.get() != '':
-		if force_cu2.get() or merge_bin_files.get() or add_cover_art.get() or validate_game_name.get() or auto_rename.get():
-			if game_list:
-				button_start['state'] = 'normal'
-# *****************************************************************************************************************
-
-
-# *****************************************************************************************************************
-def _store_selected_theme(theme_name):
-	with open(CONFIG_FILE_PATH, mode="w") as config_file:
-		config_file.write(dumps({"theme": theme_name}))
-# *****************************************************************************************************************
-
-
-# *****************************************************************************************************************
-def _switch_theme(theme_name):
-	style.theme_use(theme_name)
-	_store_selected_theme(theme_name)
-# *****************************************************************************************************************
-
-
-
-
-
-
-
-# *************************************************
-# Run the GUI
-# *************************************************
-
-# Configure grid weight for main window
-window.grid_columnconfigure(0, weight=1)
-window.grid_rowconfigure(0, weight=0)  # Browse frame
-window.grid_rowconfigure(1, weight=1)  # Game list frame
-window.grid_rowconfigure(2, weight=0)  # Tools frame
-window.grid_rowconfigure(3, weight=0)  # Progress frame
-
-#*************************************************************
-# Browse Frame (SD Root)
-browse_frame = Labelframe(window, text='SD Root', bootstyle="primary")
-browse_frame.grid(row=0, column=0, padx=15, pady=10, sticky='nsew')
-
-# Configure grid for browse frame
-browse_frame.grid_columnconfigure(0, weight=1)  # src path label
-browse_frame.grid_columnconfigure(1, weight=0)  # browse button
-browse_frame.grid_rowconfigure(0, weight=1)
-browse_frame.grid_rowconfigure(1, weight=1)
-
-# Label to display the src path
-label_src = Label(browse_frame, text=src_path.get(), borderwidth=2, relief='solid', bootstyle="primary")
-label_src.grid(row=0, column=0, padx=15, pady=(10,5), sticky='ew')
-
-# Button to browse the filesystem
-button_src_browse = Button(browse_frame, text='Browse', width=10, bootstyle="primary", command=_browse_button_clicked)
-button_src_browse.grid(row=0, column=1, padx=15, pady=(10,5), sticky='ew')
-
-# Progress bar and scan button
-progress_bar_indeterminate = ttk.Floodgauge(
-    browse_frame, 
-    font=(None, 14, 'bold'), 
-    mask='', 
-    mode='indeterminate',
-    bootstyle="primary"
-)
-progress_bar_indeterminate.grid(row=1, column=0, padx=15, pady=(5,10), sticky='ew')
-
-button_src_scan = Button(browse_frame, text='Scan', width=10, command=_scan_button_clicked, state=DISABLED)
-button_src_scan.grid(row=1, column=1, padx=15, pady=(5,10), sticky='ew')
-
-#*************************************************************
-# Game List Frame
-game_list_frame = Labelframe(window, text='Files', bootstyle="primary")
-game_list_frame.grid(row=1, column=0, padx=15, pady=10, sticky='nsew')
-
-# Configure grid for game list frame
-game_list_frame.grid_columnconfigure(0, weight=1)
-game_list_frame.grid_columnconfigure(1, weight=0)
-game_list_frame.grid_rowconfigure(0, weight=1)
-
-# Treeview setup
-treeview_game_list = Treeview(game_list_frame, bootstyle='primary')
-treeview_game_list['columns'] = ('ID', 'Name', 'Disc Number', 'Bin Files', 'Name Valid', 'CU2', 'BMP', 'Directory')
-treeview_game_list.column('#0', width=0, stretch=NO)
-treeview_game_list.column('ID', anchor=CENTER, width=75)
-treeview_game_list.column('Name', anchor=CENTER, width=350)
-treeview_game_list.column('Disc Number', anchor=CENTER, width=81)
-treeview_game_list.column('Bin Files', anchor=CENTER, width=60)
-treeview_game_list.column('Name Valid', anchor=CENTER, width=75)
-treeview_game_list.column('CU2', anchor=CENTER, width=40)
-treeview_game_list.column('BMP', anchor=CENTER, width=40)
-treeview_game_list.column('Directory', anchor=CENTER, width=200)
-
-treeview_game_list.heading('#0', text='', anchor=CENTER)
-treeview_game_list.heading('ID', text='ID', anchor=CENTER)
-treeview_game_list.heading('Name', text='Name', anchor=CENTER)
-treeview_game_list.heading('Disc Number', text='Disc Number', anchor=CENTER)
-treeview_game_list.heading('Bin Files', text='Bin Files', anchor=CENTER)
-treeview_game_list.heading('Name Valid', text='Name Valid', anchor=CENTER)
-treeview_game_list.heading('CU2', text='CU2', anchor=CENTER)
-treeview_game_list.heading('BMP', text='BMP', anchor=CENTER)
-treeview_game_list.heading('Directory', text='Directory', anchor=CENTER)
-
-treeview_game_list.grid(row=0, column=0, padx=(15,0), pady=10, sticky='nsew')
-
-scrollbar_game_list = Scrollbar(game_list_frame, bootstyle="primary-round", orient=ttk.VERTICAL, command=treeview_game_list.yview)
-scrollbar_game_list.grid(row=0, column=1, pady=10, sticky='ns')
-treeview_game_list.configure(yscroll=scrollbar_game_list.set)
-
-#*************************************************************
-# Tools Frame
-tools_frame = Labelframe(window, text='Tools', bootstyle="primary")
-tools_frame.grid(row=2, column=0, padx=15, pady=10, sticky='ew')
-
-# Configure grid for tools frame - equal columns
-tools_frame.grid_columnconfigure(0, weight=1)
-tools_frame.grid_columnconfigure(1, weight=1)
-tools_frame.grid_columnconfigure(2, weight=1)
-tools_frame.grid_rowconfigure(0, weight=1)
-tools_frame.grid_rowconfigure(1, weight=1)
-
-# Left column toggles
-checkbox_merge_bin = Checkbutton(tools_frame, text='Merge Bin Files', bootstyle="round-toggle", takefocus=0, variable=merge_bin_files, command=_checkbox_changed)
-checkbox_merge_bin.grid(row=0, column=0, padx=15, pady=(10,2), sticky='n')
-
-checkbox_generate_cue = Checkbutton(tools_frame, text='CU2 For All', bootstyle="round-toggle", takefocus=0, variable=force_cu2, command=_checkbox_changed)
-checkbox_generate_cue.grid(row=1, column=0, padx=15, pady=(2,10), sticky='n')
-
-# Middle column toggles
-checkbox_limit_name = Checkbutton(tools_frame, text='Fix Invalid Name', bootstyle="round-toggle", takefocus=0, variable=validate_game_name, command=_checkbox_changed)
-checkbox_limit_name.grid(row=0, column=1, padx=15, pady=(10,2), sticky='n')
-
-checkbox_auto_rename = Checkbutton(tools_frame, text='Auto Rename', bootstyle="round-toggle", takefocus=0, variable=auto_rename, command=_checkbox_changed)
-checkbox_auto_rename.grid(row=1, column=1, padx=15, pady=(2,10), sticky='n')
-
-# Right column toggles
-checkbox_add_art = Checkbutton(tools_frame, text='Add Cover Art', bootstyle="round-toggle", takefocus=0, variable=add_cover_art, command=_checkbox_changed)
-checkbox_add_art.grid(row=0, column=2, padx=15, pady=(10,2), sticky='n')
-
-checkbox_create_multi_disc = Checkbutton(tools_frame, text='Create Multi-Disc', bootstyle="round-toggle", takefocus=0, variable=create_multi_disc, command=_checkbox_changed)
-checkbox_create_multi_disc.grid(row=1, column=2, padx=15, pady=(2,10), sticky='n')
-
-#*************************************************************
-# Progress Frame
-progress_frame = Labelframe(window, text='Progress', bootstyle="primary")
-progress_frame.grid(row=3, column=0, padx=15, pady=10, sticky='ew')
-
-# Configure grid for progress frame
-progress_frame.grid_columnconfigure(0, weight=1)
-progress_frame.grid_columnconfigure(1, weight=0)
-progress_frame.grid_rowconfigure(0, weight=1)
-progress_frame.grid_rowconfigure(1, weight=1)
-
-# Progress bar
-progress_bar = Floodgauge(
-    progress_frame, 
-    font=(None, 14, 'bold'), 
-    mask='', 
-    mode='determinate',
-    bootstyle="primary"
-)
-progress_bar.grid(row=0, column=0, padx=15, pady=(10,5), sticky='ew')
-
-# Start button
-button_start = Button(progress_frame, text='Start', width=10, command=_start_button_clicked, state=DISABLED)
-button_start.grid(row=0, column=1, padx=15, pady=(10,5), sticky='ew')
-
-# Progress label
-label_progress = Label(progress_frame, text=PROGRESS_STATUS, bootstyle="primary")
-label_progress.grid(row=1, column=0, columnspan=2, padx=15, pady=(5,10), sticky='ew')
-=======
-        self.treeview_game_list.configure(yscroll=scrollbar_game_list.set)
-        self.treeview_game_list.place(x=30, y=120, width=window_width -70, height=410)
-        scrollbar_game_list.place(x=960, y=120, height=410)
-    # ************************************************************************************
-
-
-    # ************************************************************************************
-    def _gui_process_frame(self, window_width: int):
-        """Create the process frame"""
-        frame_y = 580
-
-        progress_frame = Labelframe(self.window, text='Process', bootstyle="primary")
-        progress_frame.place(x=20, y=frame_y, width=window_width -30, height=190)
-
-        self.progress_bar = Floodgauge(font=(None, 14, 'bold'), mask='', mode='determinate')
-        self.progress_bar.place(x=30, y=frame_y +30, width=window_width -50, height=30)
-
-        self.label_progress = Label(self.window, text="", width=120, bootstyle="primary")
-        self.label_progress.place(x=30, y=frame_y +60, width=window_width -450, height=30)
-
-        Checkbutton(self.window, text='Redump Rename', bootstyle="primary", takefocus=0,
-                   variable=self.redump_rename, command=self._checkbox_changed).place(x=30, y=frame_y +110)
-
-        self.button_start = Button(self.window, text='Process', command=self._start_button_clicked, state=DISABLED)
-        self.button_start.place(x=30, y=frame_y +140, width=window_width -50, height=30)
-
-        self.label_progress.after(1000, ensure_database_exists)
-    # ************************************************************************************
-
-
-    def run(self):
-        """Run the application"""
-        self.setup_gui()
-        self.window.mainloop()
-
-
-def parse_arguments():
-    """Parse command-line arguments"""
-    parser = ArgumentParser(
-        description="PSIO Game Assistant for preparing PlayStation games for use with a PSIO device."
-    )
->>>>>>> 8baea403
-
-    parser.add_argument(
-        "-d", "--debug",
-        action="store_true",
-        help="Enable debug mode for verbose output."
-    )
-    return parser.parse_args()
-
-
-if __name__ == "__main__":
-    args = parse_arguments()
-    app = PSIOGameAssistant(args)
-    app.run()
+#!/usr/bin/env python3
+#
+#  psio-assist
+#
+#  This is an open-source application for preparing PlayStation games for use with a PSIO device
+#
+#  Features:
+#  * Runs in batch mode, processing all of the games that have been selected
+#  * Merge any games that have multiple bin files into a single bin file
+#  * Update the cue sheet file to only contain a single bin file
+#  * Detect games that use CCDA audio and generate a cu2 file
+#  * Fix any game names that are too long or contain invalid characters
+#  * Add a bmp image file for each game in the correct resolution for the PSIO menu
+#  * Detect multi-disc games and organise them into a single directory and generate a multi-disc lst file
+#  * Patch LibCrypt games
+#
+#  Optional:
+#  Rename all games using the game names from the PlayStation Redump project
+#
+#  Usage:
+#  Place your PlayStation games into sub-directories that each contains the bin/cue files for the game
+#  Point the application at the folder root directory and it will detect the games in the sub-directories
+#
+#  For best performance, process your games on a computers HDD/SSD and then transfer to SD afterwards
+#  Read/write speeds to and SD card are a lot slower and it can take a long time if you have lots of multi-bin games
+#
+#
+#  Copyright (C) 2021 LoGi26
+#
+#  This program is free software; you can redistribute it and/or modify
+#  it under the terms of the GNU General Public License as published by
+#  the Free Software Foundation; either version 2 of the License, or
+#  (at your option) any later version.
+#
+#  This program is distributed in the hope that it will be useful,
+#  but WITHOUT ANY WARRANTY; without even the implied warranty of
+#  MERCHANTABILITY or FITNESS FOR A PARTICULAR PURPOSE.  See the
+#  GNU General Public License for more details.
+#
+#  You should have received a copy of the GNU General Public License along
+#  with this program; if not, write to the Free Software Foundation, Inc.,
+#  51 Franklin Street, Fifth Floor, Boston, MA 02110-1301 USA.
+
+# System imports
+from sys import argv
+from os import listdir, scandir, mkdir, remove
+from os.path import exists, join, dirname, basename, splitext, abspath, isfile
+from time import sleep
+from json import load, dumps
+from typing import Union
+from argparse import ArgumentParser
+from re import search, sub, IGNORECASE
+from shutil import copyfile, move, rmtree
+from tkinter import Menu, filedialog, StringVar, BooleanVar, TclError
+from ttkbootstrap import Window, Floodgauge, Treeview, Style, Scrollbar, Labelframe, Label, Button, Checkbutton, NO, CENTER, VERTICAL
+from ttkbootstrap.dialogs import MessageDialog
+from ttkbootstrap.constants import DISABLED
+from pathlib2 import Path
+
+# Local imports
+from game_files import Game, Cuesheet, Binfile
+from binmerge import set_binmerge_error_log_path, start_bin_merge, read_cue_file
+from cue2cu2 import set_cu2_error_log_path, start_cue2cu2
+from ppf_patcher import set_ppf_debug_mode, open_files_for_patching, ppf_version, apply_ppf1_patch, apply_ppf2_patch, apply_ppf3_patch
+from db import ensure_database_exists, get_redump_name, get_disc_number, get_libcrypt_status, libcrypt_patch_available, copy_game_cover, copy_libcrypt_patch
+
+
+class PSIOGameAssistant:
+    REGION_CODES = ['DTLS_', 'SCES_', 'SLES_', 'SLED_', 'SCED_', 'SCUS_',
+                    'SLUS_', 'SLPS_', 'SCAJ_', 'SLKA_', 'SLPM_', 'SCPS_',
+                    'SCPM_', 'PCPX_', 'PAPX_', 'PTPX_', 'LSP0_', 'LSP1_',
+                    'LSP2_', 'LSP9_', 'SIPS_', 'ESPM_', 'SCZS_', 'SPUS_',
+                    'PBPX_', 'LSP_']
+
+    CURRENT_REVISION = 0.3
+    PROGRESS_STATUS = 'Status:'
+    MAX_GAME_NAME_LENGTH = 56
+    INVALID_FILENAME_CHARS = r'[.\\/:*?"<>|]'
+    MAX_REDUMP_NAME_LENGTH = 47
+    MAX_LINES_TO_CHECK = 300
+    GAME_ID_LENGTH = 11
+
+    def __init__(self, args=None):
+        """Initialise the PSIO Game Assistant application"""
+
+        self.game_list = []
+        self.script_root_dir = Path(abspath(dirname(argv[0])))
+        self.covers_path = join(dirname(self.script_root_dir), 'covers')
+        self.error_log_file = join(dirname(self.script_root_dir), 'errors.txt')
+        self.config_file_path = join(self.script_root_dir, 'config')
+
+        # Set the error log paths for the Bin-Merge and CUE2CU2 processes
+        set_cu2_error_log_path(self.error_log_file)
+        set_binmerge_error_log_path(self.error_log_file)
+
+        # Initialise variables
+        self.args = args
+        self.window = None
+        self.src_path = None
+        self.dest_path = None
+        self.redump_rename = None
+
+        # GUI elements
+        self.label_progress = None
+        self.progress_bar = None
+        self.button_start = None
+        self.treeview_game_list = None
+        self.label_src = None
+        self.cover_art_frame = None
+
+        # Set debug mode based on the parsed arguments
+        self.debug_mode = args.debug if args else False
+        set_ppf_debug_mode(self.debug_mode)
+
+        self._debug_print(f'\nPSIO Game Assistant v{self.CURRENT_REVISION}')
+
+
+    # ************************************************************************************
+    def _debug_print(self, the_string: str):
+        """Print debug information to the console"""
+        if self.debug_mode:
+            print(the_string)
+    # ************************************************************************************
+
+
+    # ************************************************************************************
+    def process_games(self):
+        """Process the games in the game list"""
+
+        self._debug_print('\nPROCESSING GAMES...')
+
+        # Loop through all of the Game objects in the game list
+        for game in self.game_list:
+
+            # Display the game name in the progress label
+            game_name = game.get_cue_sheet().get_game_name()
+            self.label_progress.configure(text=f'{self.PROGRESS_STATUS} Processing - {game_name}')
+
+            self._debug_print('\n***********************************************************')
+            self._debug_print(f'GAME_ID: {game.get_id()}')
+            self._debug_print(f'GAME_NAME: {game_name}')
+
+            # Merge multi-bin files
+            self._merge_multi_bin_files(game)
+
+            # Generate CU2 file for games with CCDA audio
+            self._generate_cu2_file(game)
+
+            # Rename the game using the game name from the Redump project
+            self._rename_game_using_redump(game)
+
+            # Validate the game name
+            self._validate_game_name(game)
+
+            # Add the game cover art
+            self._add_game_cover_art(game)
+
+            # Apply LibCrypt PPF patch
+            self._apply_libcrypt_patch(game)
+
+            self._debug_print('***********************************************************\n')
+
+        # Generate multi-disc games after all of the other processes have been completed
+        self._generate_multidisc_files()
+
+        self.label_progress.configure(text=self.PROGRESS_STATUS)
+
+        # Update the game list in the GUI
+        self._display_game_list()
+
+        self._debug_print('Processing finished!\n')
+    # ************************************************************************************
+
+
+    # ************************************************************************************
+    def _merge_multi_bin_files(self, game: Game):
+        """Merge multi-bin files"""
+        game_name = game.get_cue_sheet().get_game_name()
+        game_full_path = join(game.get_directory_path(), game.get_directory_name())
+        cue_full_path = join(game_full_path, game.get_cue_sheet().get_file_name())
+
+        if len(game.get_cue_sheet().get_bin_files()) > 1:
+            self._debug_print('MERGING BIN FILES...')
+            self.label_progress.configure(text=f'{self.PROGRESS_STATUS} Merging bin files - {game_name}')
+            self._merge_bin_files(game)
+
+            bin_path = cue_full_path[:-4] + ".bin"
+            if exists(bin_path):
+                game.get_cue_sheet().set_bin_files([])
+                game.get_cue_sheet().add_bin_file(Binfile(f"{game_name}.bin", bin_path))
+    # ************************************************************************************
+
+
+    # ************************************************************************************
+    def _generate_cu2_file(self, game: Game):
+        """Generate CU2 file for games with CCDA audio"""
+        game_name = game.get_cue_sheet().get_game_name()
+        game_full_path = join(game.get_directory_path(), game.get_directory_name())
+        cue_full_path = join(game_full_path, game.get_cue_sheet().get_file_name())
+
+        if game.get_cu2_required() and not game.get_cu2_present():
+            self._debug_print('GENERATING CU2...')
+            self.label_progress.configure(text=f'{self.PROGRESS_STATUS} Generating cu2 file - {game_name}')
+            start_cue2cu2(cue_full_path, f'{game_name}.bin')
+
+            cu2_path = cue_full_path[:-4] + ".cu2"
+            if exists(cu2_path):
+                game.set_cu2_present(True)
+    # ************************************************************************************
+
+
+    # ************************************************************************************
+    def _rename_game_using_redump(self, game: Game):
+        """Rename the game using the game name from the Redump project"""
+        if self.redump_rename.get():
+            game_id = game.get_id()
+            game_name = game.get_cue_sheet().get_game_name()
+            self._debug_print('RENAMING THE GAME FILES USING REDUMP...')
+            self.label_progress.configure(text=f'{self.PROGRESS_STATUS} Renaming - {game_name}')
+
+            redump_game_name = get_redump_name(game_id)
+            self._debug_print(f'Redump Game Name: {redump_game_name}')
+
+            if redump_game_name is not None and redump_game_name != "":
+                redump_name = self._game_name_validator(redump_game_name)
+                
+                self._debug_print(f'Validated Redump Game Name: {redump_name}')
+                self._rename_game(game, redump_name)
+    # ************************************************************************************
+
+
+    # ************************************************************************************
+    def _validate_game_name(self, game: Game):
+        """Validate the game name"""
+        game_name = game.get_cue_sheet().get_game_name()
+        if len(game_name) > self.MAX_GAME_NAME_LENGTH or '.' in game_name:
+            self._debug_print('FIXING THE GAME NAME...')
+            self.label_progress.configure(text=f'{self.PROGRESS_STATUS} Validating name - {game_name}')
+            new_game_name = self._game_name_validator(game)
+            self._debug_print(f'Fixed Game Name: {new_game_name}')
+            if new_game_name != game_name:
+                self._rename_game(game, new_game_name)
+    # ************************************************************************************
+
+
+    # ************************************************************************************
+    def _add_game_cover_art(self, game: Game):
+        """Add the game cover art"""
+        game_id = game.get_id()
+        game_name = game.get_cue_sheet().get_game_name()
+
+        if not game.get_cover_art_present():
+            self._debug_print('ADDING THE GAME COVER ART...')
+            self.label_progress.configure(text=f'{self.PROGRESS_STATUS} Adding cover art - {game_name}')
+
+            # Get the game cover art from the database and copy it to the local directory
+            game_full_path = join(game.get_directory_path(), game.get_directory_name())
+            copy_game_cover(game_full_path, game_id, game_name)
+
+            # If the game cover has been copied, update the game object cover details
+            if exists(join(game_full_path, f'{game_name}.bmp')):
+                game.set_cover_art_present(True)
+    # ************************************************************************************
+
+
+    # ************************************************************************************
+    def _apply_libcrypt_patch(self, game: Game):
+        """Apply LibCrypt PPF patch"""
+
+        if game.get_libcrypt_required():
+            if libcrypt_patch_available(game.get_id()):
+                self._debug_print('PATCHING BIN FILE...')
+
+                # Get the LibCrypt PPF patch from the database and copy it to the local directory
+                game_full_path = join(game.get_directory_path(), game.get_directory_name())
+                copy_libcrypt_patch(game_full_path, game.get_id())
+
+                bin_path = game.get_cue_sheet().get_bin_files()[0].get_file_path()
+                ppf_path = f"{join(game.get_directory_path(), game.get_directory_name(), game.get_id())}.ppf"
+
+                # If the PPF patch file has been copied, patch the BIN file
+                if exists(ppf_path):
+                    bin_file, ppf_file = open_files_for_patching(bin_path, ppf_path)
+
+                    self._debug_print("Applying patch...")
+                    with bin_file, ppf_file:
+                        version = ppf_version(ppf_file)
+                        if version == 1:
+                            apply_ppf1_patch(ppf_file, bin_file)
+                        elif version == 2:
+                            apply_ppf2_patch(ppf_file, bin_file)
+                        elif version == 3:
+                            apply_ppf3_patch(ppf_file, bin_file)
+
+                    # Delete the PPF patch file after it has been applied to the BIN file
+                    remove(ppf_path)
+    # ************************************************************************************
+
+
+    # ************************************************************************************
+    def _generate_multidisc_files(self):
+        """Generate MULTIDISC.LST file for all multi-disc games"""
+
+        multi_disc_games = [game for game in self.game_list if game.get_disc_number() > 0]
+        if not len(multi_disc_games) > 0:
+            return
+
+        self._debug_print('\nGENERATING MULTI-DISC FILES...\n')
+
+        for game in self.game_list:
+            # Find the first disc in a collection that has no multi-disc configured
+            if game.get_disc_number() == 1 and not game.get_multi_disc_file_present():
+
+                self._debug_print(f'Game name: {game.get_cue_sheet().get_game_name()}')
+                self._debug_print(f'Game disc collection: {game.get_disc_collection()}')
+
+                # Get each game from the collection
+                multi_games = []
+                for game_id in game.get_disc_collection():
+                    the_game = self._find_game_by_id(game_id.replace("_", "-"))
+                    multi_games.append(the_game)
+
+                if len(multi_games) > 1:
+                    # Create the multi-disc folder to hold the game collection
+                    game_folder = self._remove_disc_from_name(multi_games[0].get_cue_sheet().get_game_name())
+                    new_game_path = join(multi_games[0].get_directory_path(), game_folder)
+                    self._debug_print(f'\nCreating multi-disc folder: {new_game_path}')
+                    mkdir(new_game_path)
+
+                    if exists(new_game_path):
+                        # Process each game in the collection
+                        for multi_disc in multi_games:
+                            disc_path = join(multi_disc.get_directory_path(), multi_disc.get_directory_name())
+
+                            self._debug_print(f'disc_path: {disc_path}')
+
+                            # Move all of the files for the disc into the multi-disc directory
+                            for filename in listdir(disc_path):
+                                source_path = join(disc_path, filename)
+                                target_path = join(new_game_path, filename)
+                                file_no_ext = splitext(filename)[0]
+
+                                # Move the file
+                                self._move_file(source_path, target_path)
+
+                            # Update the game paths
+                            self._update_game_paths(multi_disc, new_game_path, game_folder, file_no_ext)
+
+                            # Remove the original game directory
+                            rmtree(disc_path)
+
+                    # Generate LST file
+                    self._generate_lst_file(multi_games)
+
+                # Ensure that each disc in the collection has cover art available.
+                self._copy_multi_disc_cover_art(game, multi_games)
+    # ************************************************************************************
+
+
+    # ************************************************************************************
+    def _update_game_paths(self, multi_disc: Game, game_path: str, game_folder: str, file_no_ext: str):
+        """Update Game object paths"""
+        multi_disc.set_directory_name(game_folder)
+
+        bin_path = join(game_path, f"{file_no_ext}.bin")
+        cue_path = join(game_path, f"{file_no_ext}.cue")
+
+        multi_disc.get_cue_sheet().get_bin_files()[0].set_file_path(bin_path)
+        multi_disc.get_cue_sheet().set_file_path(cue_path)
+    # ************************************************************************************
+
+
+    # ************************************************************************************
+    def _move_file(self, source_path: str, target_path: str):
+        """Move a file from source to destination"""
+
+        # Ensure that we only move files and not directories
+        if isfile(source_path):
+            try:
+                move(source_path, target_path)
+            except OSError as error:
+                print(f"Error moving {source_path}: {error}")
+    # ************************************************************************************
+
+
+    # ************************************************************************************
+    def _generate_lst_file(self, multi_games: list[Game]):
+        """Generate LST file"""
+        game_path = join(multi_games[0].get_directory_path(), multi_games[0].get_directory_name())
+        try:
+            with open(join(game_path, "MULTIDISC.LST"), 'w', encoding="utf-8") as file:
+                for multi_disc in multi_games:
+                    file.write(f"{multi_disc.get_cue_sheet().get_game_name()}.bin" + '\n')
+
+                    # Update the Game object to show that it now has an associated LST file
+                    multi_disc.set_multi_disc_file_present(True)
+
+        except OSError as error:
+            print(f"Error creating multi-disc file: {error}")
+    # ************************************************************************************
+
+
+    # ************************************************************************************
+    def _copy_multi_disc_cover_art(self, disc_1: Game, multi_games):
+        """Duplicate the cover art from disc 1 for each of the multi-disc games, if missing"""
+
+        self._debug_print("CHECKING COVER ART FOR MULTI-DISC GAME...")
+
+        if disc_1.get_cover_art_present():
+            # Get the cover art for disc 1
+            disc_1_path = join(disc_1.get_directory_path(), disc_1.get_directory_name())
+            disc_1_bmp_path = join(disc_1_path, f"{disc_1.get_cue_sheet().get_game_name()}.bmp")
+
+            if exists(disc_1_bmp_path):
+
+                # Loop through the other discs in the collection and duplicate disc 1 cover art
+                for multi_disc in multi_games:
+                    if multi_disc.get_disc_number() > 1 and not multi_disc.get_cover_art_present():
+                        disc_path = join(multi_disc.get_directory_path(), multi_disc.get_directory_name())
+                        disc_bmp_path = join(disc_path, f"{multi_disc.get_cue_sheet().get_game_name()}.bmp")
+
+                        copyfile(disc_1_bmp_path, disc_bmp_path)
+
+                        # Update the Game object to indicate that it now has a cover art file
+                        if exists(disc_bmp_path):
+                            multi_disc.set_cover_art_present(True)
+    # ************************************************************************************
+
+
+    # ************************************************************************************
+    def _find_game_by_id(self, game_id: str) -> Game:
+        """Return the Game object from teh game list with the specified game ID"""
+        game_dict = {game.get_id(): game for game in self.game_list}
+        return game_dict.get(game_id)
+    # ************************************************************************************
+
+
+    # ************************************************************************************
+    def _find_game_by_name(self, game_name: str) -> Game:
+        """Return the Game object from teh game list with the specified game name"""
+        game_dict = {game.get_cue_sheet().get_game_name(): game for game in self.game_list}
+        return game_dict.get(game_name)
+    # ************************************************************************************
+
+
+    # ************************************************************************************
+    def _remove_disc_from_name(self, game_name: str) -> str:
+        """Check if "Disc" is in the string and remove it"""
+        if search(r'\bDisc\b', game_name, IGNORECASE):
+            cleaned = sub(r'\s*\(?\bDisc\s*\d+\)?', '', game_name, flags=IGNORECASE).strip()
+            return cleaned
+        return game_name
+    # ************************************************************************************
+
+
+    # ************************************************************************************
+    def _detect_cdda(self, cue_file_path: str):
+        """Reads a CUE file and determines if it uses CDDA (CD Digital Audio) tracks"""
+        try:
+            with open(cue_file_path, 'r', encoding="utf-8") as file:
+                lines = file.readlines()
+
+            # Count tracks and check for AUDIO tracks
+            track_count = 0
+            has_audio = False
+
+            for line in lines:
+                line = line.strip()
+                if line.startswith('TRACK'):
+                    track_count += 1
+
+                    # Check if the track is an AUDIO track
+                    if 'AUDIO' in line:
+                        has_audio = True
+
+            # CDDA is indicated by multiple tracks with at least one AUDIO track
+            return track_count > 1 and has_audio
+
+        except FileNotFoundError:
+            print(f"Error: CUE file '{cue_file_path}' not found.")
+            return False
+        except OSError as error:
+            print(f"Error reading CUE file: {error}")
+            return False
+    # ************************************************************************************
+
+
+    # ************************************************************************************
+    def _merge_bin_files(self, game: Game):
+        """Merge multi-bin files"""
+
+        # Get the game info
+        game_name = game.get_cue_sheet().get_game_name()
+        game_full_path = join(game.get_directory_path(), game.get_directory_name())
+        cue_full_path = join(game_full_path, game.get_cue_sheet().get_file_name())
+
+        # Create a temporary directory to use whilst merging the bin files
+        temp_game_dir = join(game_full_path, 'temp_dir')
+        if not exists(temp_game_dir):
+            try:
+                mkdir(temp_game_dir)
+            except OSError:
+                pass
+
+        if exists(temp_game_dir):
+
+            # Merge the multiple BIN files into a single BIN file
+            self.label_progress.configure(text=f'{self.PROGRESS_STATUS} Merging bin files')
+            start_bin_merge(cue_full_path, game_name, temp_game_dir)
+
+            # Check if the single Bin file has been generated
+            temp_bin_path = join(temp_game_dir, f'{game_name}.bin')
+            temp_cue_path = join(temp_game_dir, f'{game_name}.cue')
+            if exists(temp_bin_path) and exists(temp_cue_path):
+
+                # Remove the original CUE file
+                remove(cue_full_path)
+
+				# Remove the original multi-bin files
+                for original_bin_file in game.get_cue_sheet().get_bin_files():
+                    remove(original_bin_file.get_file_path())
+
+                # Move the merged Bin file and the newly generated CUE file into the game directory
+                move(temp_bin_path, join(game_full_path, f'{game_name}.bin'))
+                move(temp_cue_path, join(game_full_path, f'{game_name}.cue'))
+
+            rmtree(temp_game_dir)
+    # ************************************************************************************
+
+
+    # ************************************************************************************
+    def _rename_game(self, game: Game, new_game_name: str):
+        """Rename game and associated files"""
+
+        # Get the current game name from the CUE file
+        game_name = game.get_cue_sheet().get_game_name()
+
+        # If the game name has not changed
+        if game_name == new_game_name:
+            return
+
+        self._debug_print(f'Renaming game from "{game_name}" to "{new_game_name}"')
+
+        game_full_path = join(game.get_directory_path(), game.get_directory_name())
+
+        # Get the original file paths
+        original_bin_file = join(game_full_path, f'{game_name}.bin')
+        original_cue_file = join(game_full_path, f'{game_name}.cue')
+        original_cu2_file = join(game_full_path, f'{game_name}.cu2')
+        original_bmp_file = join(game_full_path, f'{game_name}.bmp')
+
+        # Create new directory for the game
+        new_filepath = join(dirname(game_full_path), new_game_name)
+        mkdir(new_filepath)
+        if not exists(new_filepath):
+            print(f"Error creating directory: {new_filepath}")
+            return
+
+        # Move/rename the bin file
+        if exists(original_bin_file):
+            move(original_bin_file, join(new_filepath, f'{new_game_name}.bin'))
+
+        # Move/rename the cue file
+        if exists(original_cue_file):
+            cue_path = Path(original_cue_file)
+            cue_text = cue_path.read_text()
+            cue_text = cue_text.replace(game_name, new_game_name)
+            cue_path.write_text(cue_text)
+            move(original_cue_file, join(new_filepath, f'{new_game_name}.cue'))
+
+        # Move/rename the cu2 file
+        if exists(original_cu2_file):
+            move(original_cu2_file, join(new_filepath, f'{new_game_name}.cu2'))
+
+        # Move/rename the bmp file
+        if exists(original_bmp_file):
+            move(original_bmp_file, join(new_filepath, f'{new_game_name}.bmp'))
+
+        # Update the game objects paths
+        game.set_directory_name(new_game_name)
+        game.get_cue_sheet().set_game_name(new_game_name)
+        game.get_cue_sheet().get_bin_files()[0].set_file_path(join(new_filepath, f'{new_game_name}.bin'))
+        game.get_cue_sheet().set_file_name(f'{new_game_name}.cue')
+        game.get_cue_sheet().set_file_path(join(new_filepath, f'{new_game_name}.cue'))
+
+        # Delete the original game directory
+        rmtree(game_full_path, ignore_errors=True)
+    # ************************************************************************************
+
+
+    # ************************************************************************************
+    def _game_name_validator(self, game_or_name: Union['Game', str], update_game: bool = True) -> str:
+        """Validate game name length and characters"""
+
+        # Ensure that a Game object or string have been passed
+        if isinstance(game_or_name, Game):
+            if not hasattr(game_or_name, 'cue_sheet') or not hasattr(game_or_name.get_cue_sheet(), 'game_name'):
+                raise ValueError("Game object must have a valid cue_sheet.game_name attribute")
+            game_name = game_or_name.get_cue_sheet().get_game_name()
+        elif isinstance(game_or_name, str):
+            game_name = game_or_name
+        else:
+            raise ValueError("Input must be a Game object or a string")
+
+        # Handle empty or whitespace-only names
+        game_name = game_name.strip()
+        if not game_name:
+            raise ValueError("Game name cannot be empty or whitespace-only")
+
+        # Replace invalid characters with underscore
+        sanitized_name = sub(self.INVALID_FILENAME_CHARS, '_', game_name)
+
+        # Truncate to maximum length
+        sanitized_name = sanitized_name[:self.MAX_GAME_NAME_LENGTH]
+
+        # Update Game object if requested and input is a Game
+        if update_game and isinstance(game_or_name, Game) and hasattr(game_or_name.get_cue_sheet(), 'new_name'):
+            game_or_name.get_cue_sheet().set_new_name(sanitized_name)
+
+        return sanitized_name
+    # ************************************************************************************
+
+
+    # ************************************************************************************
+    def _is_multi_disc(self, game: Game):
+        """Check if game is multi-disc"""
+        return int(game.get_disc_number()) > 0 if game.get_disc_number() is not None else None
+    # ************************************************************************************
+
+
+    # ************************************************************************************
+    def _is_multi_bin(self, game: Game):
+        """Check if game has multiple bin files"""
+        return len(game.get_cue_sheet().get_bin_files()) > 1
+    # ************************************************************************************
+
+
+    # ************************************************************************************
+    def _all_game_files_exist(self, game: Game):
+        """Check if all required bin files exist"""
+        for bin_file in game.get_cue_sheet().get_bin_files():
+            if not exists(bin_file.get_file_path()):
+                return False
+        return True
+    # ************************************************************************************
+
+
+    # ************************************************************************************
+    def _get_game_name_from_cue(self, cue_path: str, include_track=False):
+        """Get game name from the cue sheet"""
+        cue_content = read_cue_file(cue_path)
+        if cue_content:
+            game_name = basename(cue_content[0].filename)
+            if not include_track and 'Track' in game_name:
+                game_name = game_name[:game_name.rfind('(', 0) -1]
+            return splitext(game_name)[0]
+        return ''
+    # ************************************************************************************
+
+
+    # ************************************************************************************
+    def _get_game_id(self, bin_file_path: str):
+        """Get the unique game ID from BIN file"""
+        game_disc_collection = self._get_disc_collection(bin_file_path)
+        return game_disc_collection[0].replace('_', '-').replace('.', '').strip() if game_disc_collection else None
+    # ************************************************************************************
+
+
+    # ************************************************************************************
+    def _get_disc_collection(self, bin_file_path: str):
+        """
+        Parse the unique game id from the BIN file
+        Some games are multi-disc and the BIN file will have the id for each game in the collection
+        """
+        game_disc_collection = []
+        line = ''
+        lines_checked = 0
+
+        if not exists(bin_file_path):
+            return game_disc_collection
+
+        # Open the games BIN file
+        with open(bin_file_path, 'rb') as bin_file:
+
+            # Read each line of bytes (stop if we reach MAX_LINES_TO_CHECK)
+            # The game-id is always located in the first 50-100 bytes of the BIN file
+            while line is not None and lines_checked < self.MAX_LINES_TO_CHECK:
+                try:
+                    line = str(next(bin_file))
+
+                    if line is None:
+                        continue
+
+                    lines_checked += 1
+                    for region_code in self.REGION_CODES:
+
+                        # Check if the line of bytes contains any known region-code
+                        if region_code in line:
+
+                            # Use the region-code offset in the BIN file to parse the game-id
+                            start = line.find(region_code)
+                            game_id = line[start:start + 11].replace('.', '').strip()
+
+                            # Add the game-id to the collection
+                            if game_id not in game_disc_collection:
+                                game_disc_collection.append(game_id)
+                            else:
+                                raise StopIteration
+                except StopIteration:
+                    break
+
+        return game_disc_collection
+    # ************************************************************************************
+
+
+    # ************************************************************************************
+    def _create_game_list(self, selected_path: str):
+        """Create and populate the global game list."""
+        self.game_list = []
+        sub_folders = self._get_sub_folders(selected_path)
+        self._debug_print('\nGAME DETAILS:\n')
+
+        for sub_folder in sub_folders:
+            self._process_sub_folder(selected_path, sub_folder)
+
+        self._sort_game_list()
+    # ************************************************************************************
+
+
+    # ************************************************************************************
+    def _process_sub_folder(self, selected_path: str, sub_folder: str):
+        """Process a single sub-folder to extract game information and add to game list."""
+        game_directory_path = join(selected_path, sub_folder)
+        cue_sheets = self._find_cue_sheets(game_directory_path)
+
+        for cue_sheet in cue_sheets:
+            game = self._create_game_from_cue(game_directory_path, cue_sheet, sub_folder, selected_path)
+            if game:
+                self.game_list.append(game)
+                self._print_game_details(game)
+    # ************************************************************************************
+
+
+    # ************************************************************************************
+    def _find_cue_sheets(self, game_directory_path: str) -> list:
+        """Find CUE or CU2 files in the specified directory."""
+        cue_sheets = [f for f in listdir(game_directory_path) if f.lower().endswith('.cue') and not f.startswith('.')]
+        if not cue_sheets:
+            cue_sheets = [f for f in listdir(game_directory_path) if f.lower().endswith('.cu2') and not f.startswith('.')]
+        return cue_sheets
+    # ************************************************************************************
+
+
+    # ************************************************************************************
+    def _create_game_from_cue(self, game_directory_path: str, cue_sheet: str, sub_folder: str, selected_path: str) -> Game:
+        """Create a Game object from a CUE sheet."""
+        cue_sheet_path = join(game_directory_path, cue_sheet)
+        game_name_from_cue = self._get_game_name_from_cue(cue_sheet_path)
+
+        # Check for cover art
+        cover_art_path = join(game_directory_path, cue_sheet[:-3])
+        cover_art_present = exists(f'{cover_art_path}bmp') or exists(f'{cover_art_path}BMP')
+
+        # Check for multi-disc and CU2 files
+        multi_disc_file_present = exists(join(game_directory_path, 'MULTIDISC.LST'))
+        cu2_present = exists(join(game_directory_path, f'{cue_sheet[:-3]}cu2'))
+        cu2_required = self._detect_cdda(cue_sheet_path)
+
+        # Get game ID and disc information
+        bin_files = read_cue_file(cue_sheet_path)
+        game_id = self._get_game_id(bin_files[0].filename) if bin_files else None
+        disc_number = get_disc_number(game_id) if game_id else 0
+        disc_collection = self._get_disc_collection(join(game_directory_path, f'{game_name_from_cue}.bin')) if game_name_from_cue else []
+
+        # Get libcrypt status
+        libcrypt_required = get_libcrypt_status(game_id) if game_id else False
+
+        # Create Cuesheet and associated Binfile objects
+        the_cue_sheet = Cuesheet(cue_sheet, cue_sheet_path, game_name_from_cue)
+        if bin_files:
+            for bin_file in bin_files:
+                the_cue_sheet.add_bin_file(Binfile(basename(bin_file.filename), bin_file.filename))
+
+        # Create and return the Game object
+        return Game(
+            sub_folder, selected_path, game_id, disc_number, disc_collection,
+            the_cue_sheet, cover_art_present, cu2_present, cu2_required,
+            multi_disc_file_present, libcrypt_required
+        )
+    # ************************************************************************************
+
+
+    # ************************************************************************************
+    def _sort_game_list(self):
+        """Sort the game list alphabetically by game name."""
+        self.game_list.sort(key=lambda game: game.get_cue_sheet().get_game_name(), reverse=False)
+    # ************************************************************************************
+
+
+    # ************************************************************************************
+    def _get_sub_folders(self, selected_path: str) -> list:
+        """Get a list of sub-folders in the selected source directory"""
+
+        sub_folders = [
+            f.name for f in scandir(selected_path)
+            if f.is_dir()
+            and not f.name.startswith('.')
+            and f.name != 'System Volume Information'
+        ]
+
+        # If there are no sub-directories use the selected directory to search for files
+        if not sub_folders:
+            sub_folders = [selected_path]
+
+        return sub_folders
+    # ************************************************************************************
+
+
+    # ************************************************************************************
+    def _print_game_details(self, game: Game):
+        """Print game details for debugging"""
+        game_path = join(game.get_directory_path(), game.get_directory_name())
+        self._debug_print(f'Game Path: {game_path}')
+        self._debug_print(f'Game ID: {game.get_id()}')
+        self._debug_print(f'Game Name: {game.get_cue_sheet().get_game_name()}')
+        self._debug_print(f'Disc Number: {game.get_disc_number()}')
+        self._debug_print(f'Number of Bin Files: {len(game.get_cue_sheet().get_bin_files())}')
+        if game.get_disc_collection():
+            self._debug_print(f'Disc Collection: {game.get_disc_collection()}')
+        self._debug_print(f'Has Cover ART: {game.get_cover_art_present()}')
+        self._debug_print(f'CU2 Required: {game.get_cu2_required()}')
+        self._debug_print(f'Has CU2: {game.get_cu2_present()}\n')
+    # ************************************************************************************
+
+
+    # ************************************************************************************
+    def _parse_game_list(self):
+        """Parse game list and display results"""
+
+        # Create the game list
+        self._create_game_list(self.src_path.get())
+
+        unidentified_games = 0
+        games_without_cover = 0
+        multi_discs = 0
+        multi_disc_games = 0
+        multi_bin_games = 0
+        invalid_named_games = 0
+
+        # Loop through the game list
+        for game in self.game_list:
+            bin_files = game.get_cue_sheet().get_bin_files()
+
+            # Increment the unidentified games variable
+            if game.get_id() is None:
+                unidentified_games +=1
+
+            # Increment the games without covers variable
+            if not game.get_cover_art_present() and game.get_disc_number() is not None and int(game.get_disc_number()) < 2:
+                games_without_cover +=1
+
+            # Increment the multi discs variable
+            if self._is_multi_disc(game):
+                multi_discs +=1
+
+                # Increment the multi disc games variable
+                if int(game.get_disc_number()) == 1:
+                    multi_disc_games +=1
+
+            # Increment the multi-bin files variable
+            if len(bin_files) > 1:
+                multi_bin_games +=1
+
+            # Increment the invalid game names variable
+            if len(game.get_cue_sheet().get_game_name()) > self.MAX_GAME_NAME_LENGTH or '.' in game.get_cue_sheet().get_game_name():
+                invalid_named_games +=1
+
+        # Display a message dialog box showing the counts
+        if self.debug_mode:
+            md = MessageDialog(
+                f'''Total Discs Found: {len(self.game_list)} \nMulti-Disc Games: {multi_disc_games} \nUnidentified Games: {unidentified_games} \nMulti-bin Games: {multi_bin_games} \nMissing Covers: {games_without_cover} \nInvalid Game Names: {invalid_named_games}''',
+                title='Game Details', width=650, padding=(20, 20))
+            md.show()
+
+        self._display_game_list()
+        self._update_window()
+    # ************************************************************************************
+
+
+    # ************************************************************************************
+    def _display_game_list(self):
+        """Display game list in treeview"""
+
+        # Clear any existing items in the tree-view
+        for item in self.treeview_game_list.get_children():
+            self.treeview_game_list.delete(item)
+
+        # Populate the tree-view using the game list
+        bools = ('No', 'Yes')
+        for count, game in enumerate(self.game_list):
+            game_id = game.get_id()
+            game_name = game.get_cue_sheet().get_game_name()
+            disc_number = game.get_disc_number()
+            number_of_bins = len(game.get_cue_sheet().get_bin_files())
+            name_valid = bools[len(game.get_cue_sheet().get_game_name()) <= self.MAX_GAME_NAME_LENGTH and '.' not in game.get_cue_sheet().get_game_name()]
+            cu2_present = bools[game.get_cu2_present()] if game.get_cu2_required() else "*"
+
+            # Check if the games is a multi-disc game and if an LST file is available
+            lst_present = "*"
+            if game.get_disc_number() > 0:
+                lst_present = "yes" if game.get_multi_disc_file_present() else "No"
+
+            # Check if the cover art is available
+            bmp_present = bools[game.get_cover_art_present()]
+
+            # Check if the game requires LibCrypt patching and if a patch is available
+            patch_available = "*"
+            if game.get_libcrypt_required():
+                patch_available = "Yes" if libcrypt_patch_available(game.get_id()) else "No"
+
+            # Insert the data into the tree-view
+            self.treeview_game_list.insert(parent='', index=count, iid=count, text='',
+                                        values=(game_id, game_name, disc_number, number_of_bins, name_valid, bmp_present, cu2_present, lst_present, patch_available))
+    # ************************************************************************************
+
+
+    # ******************************************************
+    # GUI functions below
+    # ******************************************************
+
+    def _prevent_hidden_files(self):
+        """Prevent hidden files in file browser dialog"""
+        try:
+            try:
+                self.window.tk.call('tk_getOpenFile', '-foobarbaz')
+            except TclError:
+                pass
+            self.window.tk.call('set', '::tk::dialog::file::showHiddenBtn', '1')
+            self.window.tk.call('set', '::tk::dialog::file::showHiddenVar', '0')
+        except Exception:
+            pass
+
+    def _on_treeview_click(self, event):
+        """Handle left-click events on the Treeview"""
+        tree = event.widget
+        item = tree.identify_row(event.y)
+        if item:
+            # Highlight the clicked row
+            tree.selection_set(item)
+
+            # Get the game ID
+            #values = tree.item(item, "values")
+            #game_id = values[0]
+
+            # Find the game object using the game ID
+            #the_game = self._find_game_by_id(game_id)
+
+            # Determine the BMP image path from the CUE file path
+            #bmp_path = the_game.get_cue_sheet().get_file_path()[:-4] + ".bmp"
+
+            # Display the BMP image
+            #self._load_image(bmp_path)
+
+    def _update_progress_bar(self, value):
+        """Update the progress bar"""
+        self.progress_bar['value'] = value
+        if self.window:
+            self.window.update()
+        sleep(0.1)
+
+    def _update_window(self):
+        """Update the main UI window"""
+        if self.window:
+            self.window.update()
+        sleep(0.02)
+
+    def _browse_button_clicked(self):
+        """Handle browse button click"""
+        selected_path = filedialog.askdirectory(initialdir='/', title='Select Game Directory')
+        self.src_path.set(selected_path)
+        self.label_src.configure(text= f"  {self.src_path.get()}")
+        self._parse_game_list()
+        self.button_start['state'] = 'normal'
+
+    def _start_button_clicked(self):
+        """Handle start button click"""
+        if self.src_path.get():
+            self.button_start['state'] = 'disabled'
+            self.process_games()
+            self.button_start['state'] = 'normal'
+
+    def _checkbox_changed(self):
+        """Handle checkbox change"""
+        self.redump_rename.set(True if self.redump_rename.get() else False)
+
+    def _get_stored_theme(self):
+        """Get stored theme from config"""
+        if exists(self.config_file_path):
+            with open(self.config_file_path, encoding="utf-8") as config_file:
+                return load(config_file)['theme']
+        else:
+            return "superhero"
+
+    def _store_selected_theme(self, theme_name):
+        """Store selected theme"""
+        with open(self.config_file_path, mode="w", encoding="utf-8") as config_file:
+            config_file.write(dumps({"theme": theme_name}))
+
+    def _switch_theme(self, theme_name):
+        """Switch UI theme"""
+        style = Style()
+        style.theme_use(theme_name)
+        self._store_selected_theme(theme_name)
+
+
+    # ************************************************************************************
+    def setup_gui(self):
+        """Setup the GUI"""
+        window_width = 1000
+        window_height = 800
+
+        self.window = Window(title=f'PSIO Game Assistant v{self.CURRENT_REVISION}',
+                               themename=self._get_stored_theme(), size=[window_width, window_height], resizable=[False, False])
+
+        # Initialise Tkinter variables
+        self.src_path = StringVar(self.window)
+        self.dest_path = StringVar(self.window)
+        self.redump_rename = BooleanVar(self.window)
+
+        # Set default checkbox values
+        self.redump_rename.set(False)
+
+        # Menu setup
+        menubar = Menu(self.window)
+        self.window.config(menu=menubar)
+
+        file_menu = Menu(menubar, tearoff=0)
+        sub_menu = Menu(file_menu, tearoff=0)
+        themes = ['cyborg', 'darkly', 'vapor', 'superhero', 'solar', 'morph', 'sandstone', 'simplex', 'yeti']
+        for theme in themes:
+            sub_menu.add_command(label=theme, command=lambda t=theme: self._switch_theme(t))
+
+        file_menu.add_cascade(label="Color Themes", menu=sub_menu)
+        file_menu.add_separator()
+        file_menu.add_command(label='Exit', command=self.window.destroy)
+        menubar.add_cascade(label="File", menu=file_menu, underline=0)
+
+        help_menu = Menu(menubar, tearoff=0)
+        help_menu.add_command(label='About')
+        menubar.add_cascade(label="Help", menu=help_menu, underline=0)
+
+        # Browse frame
+        self._gui_browse_frame(window_width)
+
+        # Game list frame
+        self._gui_game_list_frame(window_width)
+
+        # Process frame
+        self._gui_process_frame(window_width)
+
+        self._prevent_hidden_files()
+    # ************************************************************************************
+
+
+    # ************************************************************************************
+    def _gui_browse_frame(self, window_width: int):
+        """Create the browse frame"""
+        browse_frame = Labelframe(self.window, text='Root Directory', bootstyle="primary")
+        browse_frame.place(x=15, y=10, width=window_width -30, height=70)
+
+        self.label_src = Label(self.window, text=self.src_path.get(), width=60, borderwidth=2, relief='solid', bootstyle="primary", font=("Arial", 11))
+        self.label_src.place(x=30, y=35, width=window_width -200, height=30)
+
+        button_src_browse = Button(self.window, text='Browse', bootstyle="primary", command=self._browse_button_clicked)
+        button_src_browse.place(x=840, y=35, width=window_width -870, height=30)
+    # ************************************************************************************
+
+
+    # ************************************************************************************
+    def _gui_game_list_frame(self, window_width: int):
+        """Create the game list frame"""
+        game_list_frame = Labelframe(self.window, text='Games', bootstyle="primary")
+        game_list_frame.place(x=15, y=100, width=window_width -30, height=450)
+
+        self.treeview_game_list = Treeview(self.window, bootstyle='primary')
+        self.treeview_game_list.bind("<Button-1>", self._on_treeview_click)
+
+        self.treeview_game_list['columns'] = ('ID', 'Name', 'Disc', 'Bin Files', 'Name Valid', 'BMP', 'CU2', 'LST', 'LibCrypt')
+        self.treeview_game_list.column('#0', width=0, stretch=NO)
+        self.treeview_game_list.column('ID', anchor=CENTER, width=75)
+        self.treeview_game_list.column('Name', anchor=CENTER, width=330)
+        self.treeview_game_list.column('Disc', anchor=CENTER, width=60)
+        self.treeview_game_list.column('Bin Files', anchor=CENTER, width=60)
+        self.treeview_game_list.column('Name Valid', anchor=CENTER, width=75)
+        self.treeview_game_list.column('BMP', anchor=CENTER, width=40)
+        self.treeview_game_list.column('CU2', anchor=CENTER, width=40)
+        self.treeview_game_list.column('LST', anchor=CENTER, width=40)
+        self.treeview_game_list.column('LibCrypt', anchor=CENTER, width=40)
+
+        self.treeview_game_list.heading('#0', text='', anchor=CENTER)
+        self.treeview_game_list.heading('ID', text='ID', anchor=CENTER)
+        self.treeview_game_list.heading('Name', text='Name', anchor=CENTER)
+        self.treeview_game_list.heading('Disc', text='Disc', anchor=CENTER)
+        self.treeview_game_list.heading('Bin Files', text='Bin Files', anchor=CENTER)
+        self.treeview_game_list.heading('Name Valid', text='Name Valid', anchor=CENTER)
+        self.treeview_game_list.heading('BMP', text='BMP', anchor=CENTER)
+        self.treeview_game_list.heading('CU2', text='CU2', anchor=CENTER)
+        self.treeview_game_list.heading('LST', text='LST', anchor=CENTER)
+        self.treeview_game_list.heading('LibCrypt', text='LibCrypt', anchor=CENTER)
+
+        scrollbar_game_list = Scrollbar(self.window, bootstyle="primary-round", orient=VERTICAL, 
+                                      command=self.treeview_game_list.yview)
+
+        self.treeview_game_list.configure(yscroll=scrollbar_game_list.set)
+        self.treeview_game_list.place(x=30, y=120, width=window_width -70, height=410)
+        scrollbar_game_list.place(x=960, y=120, height=410)
+    # ************************************************************************************
+
+
+    # ************************************************************************************
+    def _gui_process_frame(self, window_width: int):
+        """Create the process frame"""
+        frame_y = 580
+
+        progress_frame = Labelframe(self.window, text='Process', bootstyle="primary")
+        progress_frame.place(x=20, y=frame_y, width=window_width -30, height=190)
+
+        self.progress_bar = Floodgauge(font=(None, 14, 'bold'), mask='', mode='determinate')
+        self.progress_bar.place(x=30, y=frame_y +30, width=window_width -50, height=30)
+
+        self.label_progress = Label(self.window, text="", width=120, bootstyle="primary")
+        self.label_progress.place(x=30, y=frame_y +60, width=window_width -450, height=30)
+
+        Checkbutton(self.window, text='Redump Rename', bootstyle="primary", takefocus=0,
+                   variable=self.redump_rename, command=self._checkbox_changed).place(x=30, y=frame_y +110)
+
+        self.button_start = Button(self.window, text='Process', command=self._start_button_clicked, state=DISABLED)
+        self.button_start.place(x=30, y=frame_y +140, width=window_width -50, height=30)
+
+        self.label_progress.after(1000, ensure_database_exists)
+    # ************************************************************************************
+
+
+    def run(self):
+        """Run the application"""
+        self.setup_gui()
+        self.window.mainloop()
+
+
+def parse_arguments():
+    """Parse command-line arguments"""
+    parser = ArgumentParser(
+        description="PSIO Game Assistant for preparing PlayStation games for use with a PSIO device."
+    )
+
+    parser.add_argument(
+        "-d", "--debug",
+        action="store_true",
+        help="Enable debug mode for verbose output."
+    )
+    return parser.parse_args()
+
+
+if __name__ == "__main__":
+    args = parse_arguments()
+    app = PSIOGameAssistant(args)
+    app.run()